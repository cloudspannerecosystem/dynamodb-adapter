# DynamoDB Adapter

[![Join the chat at
https://gitter.im/cloudspannerecosystem/dynamodb-adapter](https://badges.gitter.im/cloudspannerecosystem/dynamodb-adapter.svg)](https://gitter.im/cloudspannerecosystem/dynamodb-adapter?utm_source=badge&utm_medium=badge&utm_campaign=pr-badge&utm_content=badge)

[![cloudspannerecosystem](https://circleci.com/gh/cloudspannerecosystem/dynamodb-adapter.svg?style=svg)](https://circleci.com/gh/cloudspannerecosystem/dynamodb-adapter)

## Introduction

DynamoDB Adapter is a tool that translates AWS DynamoDB queries to Cloud
Spanner equivalent queries and runs those queries on Cloud Spanner. The
adapter serves as a proxy whereby applications that use DynamoDB can send their
queries to the adapter where they are then translated and executed against
Cloud Spanner. DynamoDB Adapter is helpful when moving to Cloud Spanner from
a DynamoDB environment without changing the code for DynamoDB queries. The APIs
created by this project can be directly consumed where DynamoDB queries are
used in your application.

The adapter supports the basic data types and operations required for most
applications.  Additionally, it also supports primary and secondary indexes in
a similar way as DynamoDB. For detailed comparison of supported operations and
data types, refer to the [Compatibility Matrix](#compatibility_matrix)

## Examples and Quickstart

The adapter project includes an example application and sample eCommerce
data model. The [instructions](./examples/README.md) for the sample
application include migration using [Harbourbridge](https://github.com/cloudspannerecosystem/harbourbridge)
and [setup](./examples/README.md#initialize_the_adapter_configuration) for
the adapter.

## Compatibility Matrix

### Supported Actions

DynamoDB Adapter currently supports the folowing operations:

| DynamoDB Action |
|----------------|
| BatchGetItem |
| BatchWriteItem |
| DeleteItem |
| GetItem |
| PutItem |
| Query |
| Scan |
| UpdateItem |

### Supported Data Types

DynamoDB Adapter currently supports the following DynamoDB data types

| DynamoDB Data Type            | Spanner Data Types |
| ------------------------------| ------------------ |
| `N` (number type)             | `INT64`, `FLOAT64`, `NUMERIC` |
| `BOOL` (boolean)              | `BOOL` |
| `B` (binary type)             | `BYTES(MAX)` |
| `S` (string and data values)  | `STRING(MAX)` |
<<<<<<< HEAD
| `L` (List Type)               | `JSON` |
=======
| `SS` (string set)             | `ARRAY<STRING(MAX)>` |
| `NS` (number set)             | `ARRAY<FLOAT64>` |
| `BS` (binary set)             | `ARRAY<BYTES(MAX)>` |
>>>>>>> a2d960a3

## Configuration

### config.yaml

This file defines the necessary settings for the adapter.
A sample configuration might look like this:

spanner:
        project_id: "my-project-id"
        instance_id: "my-instance-id"
        database_name: "my-database-name"
        query_limit: "query_limit"
        dynamo_query_limit: "dynamo_query_limit"

The fields are:
project_id: The Google Cloud project ID.
instance_id: The Spanner instance ID.
database_name: The database name in Spanner.
query_limit: Database query limit.
dynamo_query_limit: DynamoDb query limit.

### dynamodb_adapter_table_ddl

`dynamodb_adapter_table_ddl` stores the metadata for all DynamoDB tables now
stored in Cloud Spanner. It is used when the adapter starts up to create a map
for all the columns names present in Spanner tables with the columns of tables
present in DynamoDB. This mapping is required because DynamoDB supports the
special characters in column names while Cloud Spanner only supports
underscores(_). For more: [Spanner Naming Conventions](https://cloud.google.com/spanner/docs/data-definition-language#naming_conventions)

### Initialization Modes

DynamoDB Adapter supports two modes of initialization:

#### Dry Run Mode

This mode generates the Spanner queries required to:

Create the dynamodb_adapter_table_ddl table in Spanner.
Insert metadata for all DynamoDB tables into dynamodb_adapter_table_ddl.
These queries are printed to the console without executing them on Spanner,
allowing you to review them before making changes.

```sh
go run config-files/init.go --dry_run
```

#### Execution Mode

This mode executes the Spanner queries generated
during the dry run on the Spanner instance. It will:

Create the dynamodb_adapter_table_ddl table in Spanner if it does not exist.
Insert metadata for all DynamoDB tables into the dynamodb_adapter_table_ddl table.

```sh

go run config-files/init.go

```

### Prerequisites for Initialization

AWS CLI:
Configure AWS credentials:

```sh

aws configure set aws_access_key_id YOUR_ACCESS_KEY
aws configure set aws_secret_access_key YOUR_SECRET_KEY
aws configure set default.region YOUR_REGION
aws configure set aws_session_token YOUR_SESSION_TOKEN

```

Google Cloud CLI:
Authenticate and set up your environment:

```sh

gcloud auth application-default login
gcloud config set project [MY_PROJECT_NAME]

```

## Starting DynamoDB Adapter

Complete the steps described in
[Set up](https://cloud.google.com/spanner/docs/getting-started/set-up), which
covers creating and setting a default Google Cloud project, enabling billing,
enabling the Cloud Spanner API, and setting up OAuth 2.0 to get authentication
credentials to use the Cloud Spanner API.

In particular, ensure that you run

```sh

gcloud auth application-default login

```

to set up your local development environment with authentication credentials.

Set the GCLOUD_PROJECT environment variable to your Google Cloud project ID:

```sh

gcloud config set project [MY_PROJECT NAME]

```

```sh
go run main.go

```

```

## API Documentation

This is can be imported in Postman or can be used for Swagger UI.
You can get open-api-spec file here [here](https://github.com/cldcvr/dynamodb-adapter/wiki/Open-API-Spec)<|MERGE_RESOLUTION|>--- conflicted
+++ resolved
@@ -56,13 +56,10 @@
 | `BOOL` (boolean)              | `BOOL` |
 | `B` (binary type)             | `BYTES(MAX)` |
 | `S` (string and data values)  | `STRING(MAX)` |
-<<<<<<< HEAD
-| `L` (List Type)               | `JSON` |
-=======
 | `SS` (string set)             | `ARRAY<STRING(MAX)>` |
 | `NS` (number set)             | `ARRAY<FLOAT64>` |
 | `BS` (binary set)             | `ARRAY<BYTES(MAX)>` |
->>>>>>> a2d960a3
+| `L` (List Type)               | `JSON` |
 
 ## Configuration
 
