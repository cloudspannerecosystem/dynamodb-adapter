// Copyright 2020 Google LLC
//
// Licensed under the Apache License, Version 2.0 (the "License");
// you may not use this file except in compliance with the License.
// You may obtain a copy of the License at
//
// http://www.apache.org/licenses/LICENSE-2.0
//
// Unless required by applicable law or agreed to in writing, software
// distributed under the License is distributed on an "AS IS" BASIS,
// WITHOUT WARRANTIES OR CONDITIONS OF ANY KIND, either express or implied.
// See the License for the specific language governing permissions and
// limitations under the License.

package v1

import (
	"bytes"
	"context"
	"encoding/json"
	"fmt"
	"reflect"
	"regexp"
	"runtime"
	"sort"
	"strconv"
	"strings"

	"github.com/aws/aws-sdk-go/aws/awserr"
	"github.com/aws/aws-sdk-go/service/dynamodb"
	"github.com/cloudspannerecosystem/dynamodb-adapter/models"
	"github.com/cloudspannerecosystem/dynamodb-adapter/pkg/errors"
	"github.com/cloudspannerecosystem/dynamodb-adapter/pkg/logger"
	"github.com/cloudspannerecosystem/dynamodb-adapter/service/services"
	"github.com/cloudspannerecosystem/dynamodb-adapter/utils"
)

var operations = map[string]string{"SET": "(?i) SET ", "DELETE": "(?i) DELETE ", "ADD": "(?i) ADD ", "REMOVE": "(?i) REMOVE "}
var byteSliceType = reflect.TypeOf([]byte(nil))
var (
	listRegex             = regexp.MustCompile(`list_append\(([^,]+),\s*([^\)]+)\)`)
	listIndexRegex        = regexp.MustCompile(`(\w+)\[(\d+)\]`)
	listUpdateAppendRegex = regexp.MustCompile(`(?i)list_append\(([^)]+),\s*(:\w+)\)`)
)

func between(value string, a string, b string) string {
	// Get substring between two strings.
	posFirst := strings.Index(value, a)
	if posFirst == -1 {
		return ""
	}
	posLast := strings.Index(value, b)
	if posLast == -1 {
		return ""
	}
	posFirstAdjusted := posFirst + len(a)
	if posFirstAdjusted >= posLast {
		return ""
	}
	return value[posFirstAdjusted:posLast]
}

func before(value string, a string) string {
	// Get substring before a string.
	pos := strings.Index(value, a)
	if pos == -1 {
		return ""
	}
	return value[0:pos]
}

func after(value string, a string) string {
	// Get substring after a string.
	pos := strings.LastIndex(value, a)
	if pos == -1 {
		return ""
	}
	adjustedPos := pos + len(a)
	if adjustedPos >= len(value) {
		return ""
	}
	return value[adjustedPos:]
}

func deleteEmpty(s []string) []string {
	var r []string
	for _, str := range s {
		if str != "" {
			r = append(r, str)
		}
	}
	return r
}

<<<<<<< HEAD
// parseActionValue parses an action value string and constructs a map of attributes to update,
// as well as an update expression condition, based on the provided parameters.
// Example of actionValue: "guid = :new_guid" or "list_append(guid, :new_values)"
func parseActionValue(actionValue string, updateAtrr models.UpdateAttr, assignment bool, oldRes map[string]interface{}) (map[string]interface{}, *models.UpdateExpressionCondition) {

=======
// parseActionValue parses the action value string from an update expression,
// processes it, and returns a map of attribute names to their new values,
// along with an UpdateExpressionCondition if one was parsed.
//
// Args:
//
//	actionValue: The string representing the action to be performed (e.g., "count + 1, name = :newName").
//	updateAtrr: The UpdateAttr struct containing expression attribute names and values.
//	assignment: A boolean indicating whether the action is an assignment (true) or a set operation (false).
//	oldRes: The existing item's values (map[string]interface{}), fetched from Spanner.
//
// Returns:
//
//	A map of attribute names to their new values (map[string]interface{}), and
//	an UpdateExpressionCondition pointer, which might be nil if no condition was parsed.
func parseActionValue(actionValue string, updateAtrr models.UpdateAttr, assignment bool, oldRes map[string]interface{}) (map[string]interface{}, *models.UpdateExpressionCondition) {
>>>>>>> a2d960a3
	expr := parseUpdateExpresstion(actionValue)
	if expr != nil {
		actionValue = expr.ActionVal
		expr.AddValues = make(map[string]float64)
	}

	resp := make(map[string]interface{})
	var pairs []string
	if strings.Contains(actionValue, "list_append") {
		pairs = []string{actionValue}
	} else {
		pairs = strings.Split(actionValue, ",")
	}
	var v []string

	for _, p := range pairs {
		var addValue float64
		status := false

<<<<<<< HEAD
		// Handle + (addition) and - (subtraction)
=======
		// Handle addition (e.g., "count + 1")
>>>>>>> a2d960a3
		if strings.Contains(p, "+") {
			tokens := strings.Split(p, "+")
			tokens[1] = strings.TrimSpace(tokens[1])
			p = tokens[0]
			v1, ok := updateAtrr.ExpressionAttributeMap[tokens[1]]
			if ok {
				switch v2 := v1.(type) {
				case float64:
					addValue = v2
					status = true
<<<<<<< HEAD
				}
			}
		}

=======
				case int64:
					addValue = float64(v2)
					status = true
				}
			}
		}

		// Handle subtraction (e.g., "count - 2")
>>>>>>> a2d960a3
		if strings.Contains(p, "-") {
			tokens := strings.Split(p, "-")
			tokens[1] = strings.TrimSpace(tokens[1])
			v1, ok := updateAtrr.ExpressionAttributeMap[tokens[1]]
			if ok {
				switch v2 := v1.(type) {
				case float64:
					addValue = -v2
					status = true
<<<<<<< HEAD
				}
			}
		}

		if strings.Contains(p, "list_append") {
			matches := listRegex.FindStringSubmatch(p)
			if len(matches) == 3 {
				fieldName := matches[1]
				newValueKey := matches[2]
				// Fetch the old value from OldData
				oldValue, _ := oldRes[fieldName].([]interface{})

				// Fetch the new value from ExpressionAttributeMap
				newValue, ok := updateAtrr.ExpressionAttributeMap[newValueKey]
				if ok {
					if newValueList, ok := newValue.([]interface{}); ok {
						// Append new values to the old list
						mergedList := append(oldValue, newValueList...)
						resp[fieldName] = mergedList
					} else {
						// Handle case where newValue is a single element
						mergedList := append(oldValue, newValue)
						resp[fieldName] = mergedList
					}

				} else {
					// If newValue is not found in ExpressionAttributeMap, use placeholder
					resp[fieldName] = oldValue
=======
				case int64:
					addValue = float64(-v2)
					status = true
>>>>>>> a2d960a3
				}
				continue
			}
		}

<<<<<<< HEAD
		// Handle SET with list index, e.g., guid[1] = :new_value
		if strings.Contains(p, "=") {
			parts := strings.Split(p, "=")
			if len(parts) != 2 {
				continue
			}

			field, valueKey := strings.TrimSpace(parts[0]), strings.TrimSpace(parts[1])
			value, ok := updateAtrr.ExpressionAttributeMap[valueKey]
			if !ok {
				continue
			}
			// Handle SET with list index, e.g., guid[1] = :new_value
			matches := listIndexRegex.FindStringSubmatch(field)
			if len(matches) == 3 {
				listField := matches[1]
				index, err := strconv.Atoi(matches[2])
				if err != nil {
					continue
				}

				// Retrieve the old list and modify the specified index
				oldList, ok := oldRes[listField].([]interface{})
				if !ok {
					continue
				}
				// Validate index bounds
				if index < 0 || index >= len(oldList) {
					continue
				}

				updatedList := make([]interface{}, len(oldList))
				copy(updatedList, oldList)

				if index == len(oldList) {
					updatedList = append(updatedList, value) // Append new value
				} else if index < len(oldList) {
					updatedList[index] = value // Modify existing value
				}
				resp[listField] = updatedList
				continue
			}

			// Handle simple SET assignments
			resp[field] = value
		}

		// For assignment operations (SET)
=======
		// Parse key-value pairs
>>>>>>> a2d960a3
		if assignment {
			v = strings.Split(p, " ")
			v = deleteEmpty(v)
		} else {
			v = strings.Split(p, "=")
		}

		if len(v) < 2 {
			continue
		}

		v[0] = strings.Replace(v[0], " ", "", -1)
		v[1] = strings.Replace(v[1], " ", "", -1)

		// Handle numeric additions
		if status {
			expr.AddValues[v[0]] = addValue
		}
<<<<<<< HEAD
		// Handle attribute names and map updates
=======

		key := v[0]
>>>>>>> a2d960a3
		if updateAtrr.ExpressionAttributeNames[v[0]] != "" {
			key = updateAtrr.ExpressionAttributeNames[v[0]]
		}

		if strings.Contains(v[1], "%") {
			for j := 0; j < len(expr.Field); j++ {
				if strings.Contains(v[1], "%"+expr.Value[j]+"%") {
					tmp, ok := updateAtrr.ExpressionAttributeMap[expr.Value[j]]
					if ok {
						resp[key] = tmp
					}
				}
			}
		} else {
			tmp, ok := updateAtrr.ExpressionAttributeMap[v[1]]
			if ok {
				switch newValue := tmp.(type) {
				case []string: // String Set
					resp[key] = handleStringSet(oldRes, key, newValue, updateAtrr.UpdateExpression)
				case []float64: // Number Set
					resp[key] = handleNumberSet(oldRes, key, newValue, updateAtrr.UpdateExpression)
				case [][]byte: // Binary Set
					resp[key] = handleByteSet(oldRes, key, newValue, updateAtrr.UpdateExpression)
				default: // Other types
					resp[key] = tmp
				}
			}
		}

	}

	// Merge primaryKeyMap and updateAttributes
	for k, v := range updateAtrr.PrimaryKeyMap {
		resp[k] = v
	}

	return resp, expr
}

// handleStringSet handles set operations (ADD/DELETE) for string sets.
func handleStringSet(oldRes map[string]interface{}, key string, newValue []string, updateExpression string) []string {
	if strSlice, ok := oldRes[key].([]string); ok {
		if strings.Contains(updateExpression, "ADD") {
			return utils.RemoveDuplicatesString(append(strSlice, newValue...))
		} else if strings.Contains(updateExpression, "DELETE") {
			return removeFromSlice(strSlice, newValue)
		} else {
			return utils.RemoveDuplicatesString(newValue)
		}
	} else {
		return utils.RemoveDuplicatesString(newValue)
	}
}

// handleNumberSet handles set operations for number sets (float64).
func handleNumberSet(oldRes map[string]interface{}, key string, newValue []float64, updateExpression string) []float64 {
	if floatSlice, ok := oldRes[key].([]float64); ok {
		if strings.Contains(updateExpression, "ADD") {
			return utils.RemoveDuplicatesFloat(append(floatSlice, newValue...))
		} else if strings.Contains(updateExpression, "DELETE") {
			return removeFromSlice(floatSlice, newValue)
		} else {
			return utils.RemoveDuplicatesFloat(newValue)
		}
	} else { // No existing value
		return utils.RemoveDuplicatesFloat(newValue)
	}
}

// handleByteSet handles set operations for byte sets (byte).
func handleByteSet(oldRes map[string]interface{}, key string, newValue [][]byte, updateExpression string) [][]byte {
	if byteSlice, ok := oldRes[key].([][]byte); ok {
		if strings.Contains(updateExpression, "ADD") {
			return utils.RemoveDuplicatesByteSlice(append(byteSlice, newValue...))
		} else if strings.Contains(updateExpression, "DELETE") {
			return removeFromByteSlice(byteSlice, newValue)
		} else {
			return utils.RemoveDuplicatesByteSlice(newValue)
		}
	} else { // No existing value
		return utils.RemoveDuplicatesByteSlice(newValue)
	}
}

// removeFromSlice removes elements from a generic slice.
func removeFromSlice[T comparable](slice []T, toRemove []T) []T {
	result := []T{}
	removeMap := make(map[T]struct{}, len(toRemove))

	for _, val := range toRemove {
		removeMap[val] = struct{}{}
	}

	for _, val := range slice {
		if _, found := removeMap[val]; !found {
			result = append(result, val)
		}
	}
	return result
}

// removeFromByteSlice removes elements from a byte slice.
func removeFromByteSlice(slice [][]byte, toRemove [][]byte) [][]byte {
	result := [][]byte{}

	for _, item := range slice {
		found := false
		for _, rem := range toRemove {
			if bytes.Equal(item, rem) { // Use bytes.Equal to compare byte slices
				found = true
				break
			}
		}
		if !found {
			result = append(result, item)
		}
	}
	return result
}

func parseUpdateExpresstion(actionValue string) *models.UpdateExpressionCondition {
	if actionValue == "" {
		return nil
	}
	expr := new(models.UpdateExpressionCondition)
	expr.ActionVal = actionValue
	for {
		index := strings.Index(expr.ActionVal, "if_not_exists")
		if index == -1 {
			index = strings.Index(expr.ActionVal, "if_exists")
			if index == -1 {
				break
			}
			expr.Condition = append(expr.Condition, "if_exists")
		} else {
			expr.Condition = append(expr.Condition, "if_not_exists")
		}
		if len(expr.Condition) == 0 {
			break
		}
		start := -1
		end := -1
		for i := index; i < len(expr.ActionVal); i++ {
			if expr.ActionVal[i] == '(' && start == -1 {
				start = i
			}
			if expr.ActionVal[i] == ')' && end == -1 {
				end = i
				break
			}
		}

		if start == -1 || end == -1 {
			return nil
		}

		bracketValue := expr.ActionVal[start+1 : end]
		tokens := strings.Split(bracketValue, ",")
		expr.Field = append(expr.Field, strings.TrimSpace(tokens[0]))
		v := strings.TrimSpace(tokens[1])
		expr.Value = append(expr.Value, v)
		expr.ActionVal = strings.Replace(expr.ActionVal, expr.ActionVal[index:end+1], "%"+v+"%", 1)
	}
	return expr
}

func performOperation(ctx context.Context, action string, actionValue string, updateAtrr models.UpdateAttr, oldRes map[string]interface{}) (map[string]interface{}, map[string]interface{}, error) {
	switch {
	case action == "DELETE":
		// perform delete
		m, expr := parseActionValue(actionValue, updateAtrr, true, oldRes)
		res, err := services.Del(ctx, updateAtrr.TableName, updateAtrr.PrimaryKeyMap, updateAtrr.ConditionExpression, m, expr)
		return res, m, err
	case action == "SET":
		if strings.Contains(actionValue, "list_append") {
			// parse list_append operation here
			m, expr := parseActionValue(actionValue, updateAtrr, false, oldRes)
			res, err := services.Put(ctx, updateAtrr.TableName, m, expr, updateAtrr.ConditionExpression, updateAtrr.ExpressionAttributeMap, oldRes)
			return res, m, err
		}
		// Update data in table
		m, expr := parseActionValue(actionValue, updateAtrr, false, oldRes)
		res, err := services.Put(ctx, updateAtrr.TableName, m, expr, updateAtrr.ConditionExpression, updateAtrr.ExpressionAttributeMap, oldRes)
		return res, m, err
	case action == "ADD":
		// Add data in table
		m, expr := parseActionValue(actionValue, updateAtrr, true, oldRes)
		res, err := services.Add(ctx, updateAtrr.TableName, updateAtrr.PrimaryKeyMap, updateAtrr.ConditionExpression, m, updateAtrr.ExpressionAttributeMap, expr, oldRes)
		return res, m, err

	case action == "REMOVE":
		res, err := services.Remove(ctx, updateAtrr.TableName, updateAtrr, actionValue, nil, oldRes)
		return res, updateAtrr.PrimaryKeyMap, err
	default:
	}
	return nil, nil, nil
}

// UpdateExpression performs an expression
func UpdateExpression(ctx context.Context, updateAtrr models.UpdateAttr) (interface{}, error) {
	updateAtrr.ExpressionAttributeNames = ChangeColumnToSpannerExpressionName(updateAtrr.TableName, updateAtrr.ExpressionAttributeNames)
	var oldRes map[string]interface{}
	if updateAtrr.ReturnValues != "NONE" {
		oldRes, _ = services.GetWithProjection(ctx, updateAtrr.TableName, updateAtrr.PrimaryKeyMap, "", nil)
	}
	var resp map[string]interface{}
	var actVal = make(map[string]interface{})
	var er error
	for k, v := range updateAtrr.ExpressionAttributeNames {
		updateAtrr.UpdateExpression = strings.ReplaceAll(updateAtrr.UpdateExpression, k, v)
		updateAtrr.ConditionExpression = strings.ReplaceAll(updateAtrr.ConditionExpression, k, v)
	}
	m := extractOperations(updateAtrr.UpdateExpression)

	for k, v := range m {
		res, acVal, err := performOperation(ctx, k, v, updateAtrr, oldRes)
		resp = res
		er = err
		for k, v := range acVal {
			actVal[k] = v
		}
	}
	if er == nil {
		go services.StreamDataToThirdParty(oldRes, resp, updateAtrr.TableName)
	} else {
		return nil, er
	}
	logger.LogDebug(updateAtrr.ReturnValues, resp, oldRes)

	var output map[string]interface{}
	var errOutput error
	switch updateAtrr.ReturnValues {
	case "NONE":
		return nil, er
	case "ALL_NEW":
		output, errOutput = ChangeMaptoDynamoMap(ChangeResponseToOriginalColumns(updateAtrr.TableName, resp))
	case "ALL_OLD":
		if len(oldRes) == 0 {
			return nil, er
		}
		output, errOutput = ChangeMaptoDynamoMap(ChangeResponseToOriginalColumns(updateAtrr.TableName, oldRes))
	case "UPDATED_NEW":
		var resVal = make(map[string]interface{})
		for k := range actVal {
			resVal[k] = resp[k]
		}
		output, errOutput = ChangeMaptoDynamoMap(ChangeResponseToOriginalColumns(updateAtrr.TableName, resVal))
	case "UPDATED_OLD":
		if len(oldRes) == 0 {
			return nil, er
		}
		var resVal = make(map[string]interface{})
		for k := range actVal {
			resVal[k] = oldRes[k]
		}
		output, errOutput = ChangeMaptoDynamoMap(ChangeResponseToOriginalColumns(updateAtrr.TableName, resVal))

	default:
		output, errOutput = ChangeMaptoDynamoMap(ChangeResponseToOriginalColumns(updateAtrr.TableName, resp))
	}
	return map[string]interface{}{"Attributes": output}, errOutput
}

func extractOperations(updateExpression string) map[string]string {
	if updateExpression == "" {
		return nil
	}
	updateExpression = strings.TrimSpace(updateExpression)
	updateExpression = " " + updateExpression
	opsIndex := []int{}
	opsSeq := map[int]string{}
	for op, regex := range operations {
		re := regexp.MustCompile(regex)
		indexes := re.FindAllStringIndex(updateExpression, -1)
		for _, index := range indexes {
			opsSeq[index[0]] = op
			opsIndex = append(opsIndex, index[0])
		}
		updateExpression = re.ReplaceAllString(updateExpression, "%")
	}

	// Handle list_append explicitly
	listAppendIndexes := listUpdateAppendRegex.FindAllStringIndex(updateExpression, -1)
	for _, index := range listAppendIndexes {
		opsSeq[index[0]] = "SET" // assuming list_append falls under a SET operation
		opsIndex = append(opsIndex, index[0])
	}

	sort.Ints(opsIndex)
	tokens := strings.Split(updateExpression, "%")[1:]
	ops := map[string]string{}
	for i, index := range opsIndex {
		if index < len(opsSeq) {
			ops[strings.TrimSpace(opsSeq[index])] = tokens[i]
		}
	}
	return ops
}

// ReplaceHashRangeExpr replaces the attribute names from Filter Expression and Range Expression
func ReplaceHashRangeExpr(query models.Query) models.Query {
	for k, v := range query.ExpressionAttributeNames {
		query.FilterExp = strings.ReplaceAll(query.FilterExp, k, v)
		query.RangeExp = strings.ReplaceAll(query.RangeExp, k, v)
	}
	return query
}

// ConvertDynamoToMap converts the Dynamodb Object to Map
func ConvertDynamoToMap(tableName string, dynamoMap map[string]*dynamodb.AttributeValue) (map[string]interface{}, error) {
	if len(dynamoMap) == 0 {
		return nil, nil
	}
	rs := make(map[string]interface{})
	err := ConvertFromMap(dynamoMap, &rs, tableName)
	if err != nil {
		return nil, err
	}
	_, ok := models.TableColChangeMap[tableName]
	if ok {
		rs = ChangeColumnToSpanner(rs)
	}
	return rs, nil
}

// ConvertDynamoArrayToMapArray this converts Dynamodb Object Array into Map Array
func ConvertDynamoArrayToMapArray(tableName string, dynamoMap []map[string]*dynamodb.AttributeValue) ([]map[string]interface{}, error) {
	if len(dynamoMap) == 0 {
		return nil, nil
	}
	rs := make([]map[string]interface{}, len(dynamoMap))
	for i := 0; i < len(dynamoMap); i++ {
		err := ConvertFromMap(dynamoMap[i], &rs[i], tableName)
		if err != nil {
			return nil, err
		}
		_, ok := models.TableColChangeMap[tableName]
		if ok {
			rs[i] = ChangeColumnToSpanner(rs[i])
		}
	}
	return rs, nil
}

// ChangeColumnToSpannerExpressionName converts the Column Name into Spanner equivalent
func ChangeColumnToSpannerExpressionName(tableName string, expressNameMap map[string]string) map[string]string {
	_, ok := models.TableColChangeMap[tableName]
	if !ok {
		return expressNameMap
	}

	rs := make(map[string]string)
	for k, v := range expressNameMap {
		if v1, ok := models.ColumnToOriginalCol[v]; ok {
			rs[k] = v1
		} else {
			rs[k] = v
		}
	}

	return rs
}

// ChangesArrayResponseToOriginalColumns changes the spanner column names to original column names
func ChangesArrayResponseToOriginalColumns(tableName string, obj []map[string]interface{}) []map[string]interface{} {
	_, ok := models.TableColChangeMap[tableName]
	if !ok {
		return obj
	}
	for i := 0; i < len(obj); i++ {
		obj[i] = ChangeResponseColumn(obj[i])
	}
	return obj
}

// ChangeResponseToOriginalColumns converts the map of spanner column into original column names
func ChangeResponseToOriginalColumns(tableName string, obj map[string]interface{}) map[string]interface{} {
	_, ok := models.TableColChangeMap[tableName]
	if !ok {
		return obj
	}
	rs := make(map[string]interface{})
	logger.LogInfo(models.ColumnToOriginalCol)
	for k, v := range obj {
		if k1, ok := models.OriginalColResponse[k]; ok {
			rs[k1] = v
		} else {
			rs[k] = v
		}
	}

	return rs
}

// ChangeResponseColumn changes the spanner column name into original column if those exists
func ChangeResponseColumn(obj map[string]interface{}) map[string]interface{} {
	rs := make(map[string]interface{})

	for k, v := range obj {
		if k1, ok := models.OriginalColResponse[k]; ok {
			rs[k1] = v
		} else {
			rs[k] = v
		}
	}

	return rs
}

// ChangeColumnToSpanner converts original column name to  spanner supported column names
func ChangeColumnToSpanner(obj map[string]interface{}) map[string]interface{} {
	rs := make(map[string]interface{})

	for k, v := range obj {

		if k1, ok := models.ColumnToOriginalCol[k]; ok {
			rs[k1] = v
		} else {
			rs[k] = v
		}
	}

	return rs
}

func convertFrom(a *dynamodb.AttributeValue, tableName string) interface{} {
	if a.S != nil {
		return *a.S
	}

	if a.N != nil {
		if strings.ToLower(*a.N) == "infinity" || strings.ToLower(*a.N) == "-infinity" || strings.ToLower(*a.N) == "nan" {
			panic("N does not support " + *a.N + " type value")
		}
		// Number is tricky b/c we don't know which numeric type to use. Here we
		// simply try the different types from most to least restrictive.
		if n, err := strconv.ParseInt(*a.N, 10, 64); err == nil {
			return float64(n)
		}
		if n, err := strconv.ParseUint(*a.N, 10, 64); err == nil {
			return float64(n)
		}
		n, err := strconv.ParseFloat(*a.N, 64)
		if err != nil {
			panic(err)
		}
		return n
	}

	if a.BOOL != nil {
		return *a.BOOL
	}

	if a.NULL != nil {
		return nil
	}

	if a.M != nil {
		m := make(map[string]interface{})
		for k, v := range a.M {
			m[k] = convertFrom(v, tableName)
		}
		return m
	}

	if a.L != nil {
		l := make([]interface{}, len(a.L))
		for index, v := range a.L {
			l[index] = convertFrom(v, tableName)
		}
		return l
	}

	if a.B != nil {
		return a.B
	}
	if a.SS != nil {
		uniqueStrings := make(map[string]struct{})
		for _, v := range a.SS {
			uniqueStrings[*v] = struct{}{}
		}

		// Convert map keys to a slice
		l := make([]string, 0, len(uniqueStrings))
		for str := range uniqueStrings {
			l = append(l, str)
		}

		return l
	}
	if a.NS != nil {
		l := []float64{}
		numberMap := make(map[string]struct{})
		for _, v := range a.NS {
			if _, exists := numberMap[*v]; !exists {
				numberMap[*v] = struct{}{}
				n, err := strconv.ParseFloat(*v, 64)
				if err != nil {
					panic(fmt.Sprintf("Invalid number in NS: %s", *v))
				}
				l = append(l, n)
			}
		}
		return l
	}
	if a.BS != nil {
		// Handle Binary Set
		binarySet := [][]byte{}
		binaryMap := make(map[string]struct{})
		for _, v := range a.BS {
			key := string(v)
			if _, exists := binaryMap[key]; !exists {
				binaryMap[key] = struct{}{}
				binarySet = append(binarySet, v)
			}
		}
		return binarySet
	}
	panic(fmt.Sprintf("%#v is not a supported dynamodb.AttributeValue", a))
}

// ConvertFromMap converts dynamodb AttributeValue into interface
func ConvertFromMap(item map[string]*dynamodb.AttributeValue, v interface{}, tableName string) (err error) {
	defer func() {
		if r := recover(); r != nil {
			if e, ok := r.(runtime.Error); ok {
				err = e
			} else if s, ok := r.(string); ok {
				err = fmt.Errorf("%s", s)
			} else {
				err = r.(error)
			}
			item = nil
		}
	}()

	rv := reflect.ValueOf(v)
	if rv.Kind() != reflect.Ptr || rv.IsNil() {
		return awserr.New("SerializationError",
			fmt.Sprintf("v must be a non-nil pointer to a map[string]interface{} or struct, got %s",
				rv.Type()),
			nil)
	}
	if rv.Elem().Kind() != reflect.Struct && !(rv.Elem().Kind() == reflect.Map && rv.Elem().Type().Key().Kind() == reflect.String) {
		return awserr.New("SerializationError",
			fmt.Sprintf("v must be a non-nil pointer to a map[string]interface{} or struct, got %s",
				rv.Type()),
			nil)
	}

	m := make(map[string]interface{})
	for k, v := range item {
		m[k] = convertFrom(v, tableName)
	}

	if isTyped(reflect.TypeOf(v)) {
		err = convertToTyped(m, v)
	} else {
		rv.Elem().Set(reflect.ValueOf(m))
	}
	return err
}

func convertToTyped(in, out interface{}) error {
	b, err := json.Marshal(in)
	if err != nil {
		return err
	}

	decoder := json.NewDecoder(bytes.NewReader(b))
	return decoder.Decode(&out)
}

func isTyped(v reflect.Type) bool {
	switch v.Kind() {
	case reflect.Struct:
		return true
	case reflect.Array, reflect.Slice:
		if isTyped(v.Elem()) {
			return true
		}
	case reflect.Map:
		if isTyped(v.Key()) {
			return true
		}
		if isTyped(v.Elem()) {
			return true
		}
	case reflect.Ptr:
		return isTyped(v.Elem())
	}
	return false
}

// ChangeQueryResponseColumn changes the response into dynamodb response for Query api
func ChangeQueryResponseColumn(tableName string, obj map[string]interface{}) map[string]interface{} {
	_, ok := models.TableColChangeMap[tableName]
	if !ok {
		return obj
	}
	Items, ok := obj["Items"]
	if ok {
		m, ok := Items.([]map[string]interface{})
		if ok {
			obj["Items"] = ChangesArrayResponseToOriginalColumns(tableName, m)
		}
	}
	LastEvaluatedKey, ok := obj["LastEvaluatedKey"]
	if ok {
		m, ok := LastEvaluatedKey.(map[string]interface{})
		if ok {
			obj["LastEvaluatedKey"] = ChangeResponseToOriginalColumns(tableName, m)
		}
	}
	return obj
}

// ChangeMaptoDynamoMap converts simple map into dynamo map
func ChangeMaptoDynamoMap(in interface{}) (map[string]interface{}, error) {
	if in == nil {
		return nil, nil
	}
	outputObject := make(map[string]interface{})
	err := convertMapToDynamoObject(outputObject, reflect.ValueOf(in))
	return outputObject, err
}

func convertMapToDynamoObject(output map[string]interface{}, v reflect.Value) error {
	v = valueElem(v)
	switch v.Kind() {
	case reflect.Map:
		return convertMap(output, v)
	case reflect.Slice, reflect.Array:
		return convertSlice(output, v)
	case reflect.Chan, reflect.Func, reflect.UnsafePointer:
		// unsupported
	default:
		return convertSingle(output, v)
	}

	return nil
}

func valueElem(v reflect.Value) reflect.Value {
	switch v.Kind() {
	case reflect.Interface, reflect.Ptr:
		for v.Kind() == reflect.Interface || v.Kind() == reflect.Ptr {
			v = v.Elem()
		}
	}

	return v
}

func convertMap(output map[string]interface{}, v reflect.Value) error {
	for _, key := range v.MapKeys() {
		keyName := fmt.Sprint(key.Interface())
		if keyName == "" {
			return errors.New("Key name cannot be empty")
		}

		elemVal := v.MapIndex(key)
		elem := make(map[string]interface{})
		_ = convertMapToDynamoObject(elem, elemVal)

		output[keyName] = elem
	}
	return nil
}

func convertSlice(output map[string]interface{}, v reflect.Value) error {
	if v.Kind() == reflect.Array && v.Len() == 0 {
		return nil
	}

	switch v.Type().Elem().Kind() {
	case reflect.Uint8:
		slice := reflect.MakeSlice(byteSliceType, v.Len(), v.Len())
		reflect.Copy(slice, v)

		b := slice.Bytes()
		if (v.Kind() == reflect.Slice && v.IsNil()) || (len(b) == 0) {
			return nil
		}
		output["B"] = append([]byte{}, b...)
	case reflect.String:
		listVal := []string{}
		for i := 0; i < v.Len(); i++ {
			listVal = append(listVal, v.Index(i).String())
		}
		output["SS"] = listVal
	case reflect.Int, reflect.Int8, reflect.Int16, reflect.Int32, reflect.Int64,
		reflect.Float32, reflect.Float64:
		listVal := []string{}
		for i := 0; i < v.Len(); i++ {
			listVal = append(listVal, fmt.Sprintf("%v", v.Index(i).Interface()))
		}
		output["NS"] = listVal

	case reflect.Slice:
		if v.Type().Elem().Kind() == reflect.Slice {
			binarySet := [][]byte{}
			for i := 0; i < v.Len(); i++ {
				elem := v.Index(i)
				if elem.Kind() == reflect.Slice && elem.IsValid() && !elem.IsNil() {
					binarySet = append(binarySet, elem.Bytes())
				}
			}
			output["BS"] = binarySet
		} else {
			return fmt.Errorf("type of slice not supported: %s", v.Type().Elem().Kind().String())
		}

	default:
		listVal := make([]map[string]interface{}, 0, v.Len())

		for i := 0; i < v.Len(); i++ {
			elem := make(map[string]interface{})
			err := convertMapToDynamoObject(elem, v.Index(i))
			if err != nil {
				return err
			}
			listVal = append(listVal, elem)
		}
		output["L"] = listVal
	}

	return nil
}

func convertSingle(output map[string]interface{}, v reflect.Value) error {

	switch v.Kind() {
	case reflect.Bool:
		output["BOOL"] = new(bool)
		output["BOOL"] = v.Bool()
	case reflect.String:
		s := v.String()
		output["S"] = s
	default:
		if err := convertNumber(output, v); err != nil {
			return err
		}
	}

	return nil
}

func convertNumber(output map[string]interface{}, v reflect.Value) error {
	var outVal string
	switch v.Kind() {
	case reflect.Int, reflect.Int8, reflect.Int16, reflect.Int32, reflect.Int64:
		outVal = strconv.FormatInt(v.Int(), 10)
	case reflect.Uint, reflect.Uint8, reflect.Uint16, reflect.Uint32, reflect.Uint64:
		outVal = strconv.FormatUint(v.Uint(), 10)
	case reflect.Float32:
		outVal = strconv.FormatFloat(v.Float(), 'f', -1, 32)
	case reflect.Float64:
		outVal = strconv.FormatFloat(v.Float(), 'f', -1, 64)
	}
	output["N"] = outVal
	return nil
}<|MERGE_RESOLUTION|>--- conflicted
+++ resolved
@@ -92,13 +92,6 @@
 	return r
 }
 
-<<<<<<< HEAD
-// parseActionValue parses an action value string and constructs a map of attributes to update,
-// as well as an update expression condition, based on the provided parameters.
-// Example of actionValue: "guid = :new_guid" or "list_append(guid, :new_values)"
-func parseActionValue(actionValue string, updateAtrr models.UpdateAttr, assignment bool, oldRes map[string]interface{}) (map[string]interface{}, *models.UpdateExpressionCondition) {
-
-=======
 // parseActionValue parses the action value string from an update expression,
 // processes it, and returns a map of attribute names to their new values,
 // along with an UpdateExpressionCondition if one was parsed.
@@ -115,7 +108,6 @@
 //	A map of attribute names to their new values (map[string]interface{}), and
 //	an UpdateExpressionCondition pointer, which might be nil if no condition was parsed.
 func parseActionValue(actionValue string, updateAtrr models.UpdateAttr, assignment bool, oldRes map[string]interface{}) (map[string]interface{}, *models.UpdateExpressionCondition) {
->>>>>>> a2d960a3
 	expr := parseUpdateExpresstion(actionValue)
 	if expr != nil {
 		actionValue = expr.ActionVal
@@ -135,11 +127,7 @@
 		var addValue float64
 		status := false
 
-<<<<<<< HEAD
-		// Handle + (addition) and - (subtraction)
-=======
 		// Handle addition (e.g., "count + 1")
->>>>>>> a2d960a3
 		if strings.Contains(p, "+") {
 			tokens := strings.Split(p, "+")
 			tokens[1] = strings.TrimSpace(tokens[1])
@@ -150,12 +138,6 @@
 				case float64:
 					addValue = v2
 					status = true
-<<<<<<< HEAD
-				}
-			}
-		}
-
-=======
 				case int64:
 					addValue = float64(v2)
 					status = true
@@ -164,7 +146,6 @@
 		}
 
 		// Handle subtraction (e.g., "count - 2")
->>>>>>> a2d960a3
 		if strings.Contains(p, "-") {
 			tokens := strings.Split(p, "-")
 			tokens[1] = strings.TrimSpace(tokens[1])
@@ -174,7 +155,9 @@
 				case float64:
 					addValue = -v2
 					status = true
-<<<<<<< HEAD
+				case int64:
+					addValue = float64(-v2)
+					status = true
 				}
 			}
 		}
@@ -203,17 +186,11 @@
 				} else {
 					// If newValue is not found in ExpressionAttributeMap, use placeholder
 					resp[fieldName] = oldValue
-=======
-				case int64:
-					addValue = float64(-v2)
-					status = true
->>>>>>> a2d960a3
 				}
 				continue
 			}
 		}
 
-<<<<<<< HEAD
 		// Handle SET with list index, e.g., guid[1] = :new_value
 		if strings.Contains(p, "=") {
 			parts := strings.Split(p, "=")
@@ -262,9 +239,6 @@
 		}
 
 		// For assignment operations (SET)
-=======
-		// Parse key-value pairs
->>>>>>> a2d960a3
 		if assignment {
 			v = strings.Split(p, " ")
 			v = deleteEmpty(v)
@@ -283,12 +257,8 @@
 		if status {
 			expr.AddValues[v[0]] = addValue
 		}
-<<<<<<< HEAD
-		// Handle attribute names and map updates
-=======
 
 		key := v[0]
->>>>>>> a2d960a3
 		if updateAtrr.ExpressionAttributeNames[v[0]] != "" {
 			key = updateAtrr.ExpressionAttributeNames[v[0]]
 		}
