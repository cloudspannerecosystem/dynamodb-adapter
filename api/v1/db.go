// Copyright 2020 Google LLC
//
// Licensed under the Apache License, Version 2.0 (the "License");
// you may not use this file except in compliance with the License.
// You may obtain a copy of the License at
//
// http://www.apache.org/licenses/LICENSE-2.0
//
// Unless required by applicable law or agreed to in writing, software
// distributed under the License is distributed on an "AS IS" BASIS,
// WITHOUT WARRANTIES OR CONDITIONS OF ANY KIND, either express or implied.
// See the License for the specific language governing permissions and
// limitations under the License.

// Package v1 implements version-1 for DynamoDB-adapter APIs
package v1

import (
	"context"
	"encoding/json"
	"fmt"
	"net/http"
	"strings"
	"time"

<<<<<<< HEAD
	"cloud.google.com/go/spanner"
=======
	"github.com/aws/aws-sdk-go/service/dynamodb"
	otelgo "github.com/cloudspannerecosystem/dynamodb-adapter/otel"
	"go.opentelemetry.io/otel/attribute"
	"go.opentelemetry.io/otel/trace"

>>>>>>> 9c5d562a
	"github.com/cloudspannerecosystem/dynamodb-adapter/config"
	"github.com/cloudspannerecosystem/dynamodb-adapter/models"
	"github.com/cloudspannerecosystem/dynamodb-adapter/pkg/errors"
	"github.com/cloudspannerecosystem/dynamodb-adapter/pkg/logger"
	"github.com/cloudspannerecosystem/dynamodb-adapter/service/services"
	"github.com/cloudspannerecosystem/dynamodb-adapter/storage"
	"github.com/cloudspannerecosystem/dynamodb-adapter/utils"
	"github.com/gin-gonic/gin"
)

type APIHandler struct {
	svc services.Service
}

func NewAPIHandler(svc services.Service) *APIHandler {
	return &APIHandler{svc: svc}
}

// InitDBAPI - routes for apis
func InitDBAPI(r *gin.Engine) {
	svc := services.GetServiceInstance()

	// Create API handler with dependency injection
	apiHandler := NewAPIHandler(svc)
	r.POST("/v1", apiHandler.RouteRequest)
}

// RouteRequest - parse X-Amz-Target and call appropiate handler
func (h *APIHandler) RouteRequest(c *gin.Context) {
	var amzTarget = c.Request.Header.Get("X-Amz-Target")
	switch strings.Split(amzTarget, ".")[1] {
	case "BatchGetItem":
		h.BatchGetItem(c)
	case "BatchWriteItem":
		h.BatchWriteItem(c)
	case "DeleteItem":
		h.DeleteItem(c)
	case "GetItem":
		h.GetItemMeta(c)
	case "PutItem":
		h.UpdateMeta(c)
	case "Query":
		h.QueryTable(c)
	case "Scan":
		h.Scan(c)
	case "UpdateItem":
		h.Update(c)
<<<<<<< HEAD
	case "TransactWriteItems":
		h.TransactWriteItems(c)
=======
	case "TransactGetItems":
		h.TransactGetItems(c)
>>>>>>> 9c5d562a
	default:
		c.JSON(errors.New("ValidationException", "Invalid X-Amz-Target header value of "+amzTarget).
			HTTPResponse("X-Amz-Target Header not supported"))
	}
}

func addParentSpanID(c *gin.Context, span trace.Span) trace.Span {
	parentSpanID := c.Request.Header.Get("X-B3-Spanid")
	traceID := c.Request.Header.Get("X-B3-Traceid")
	serviceName := c.Request.Header.Get("service-name")

	span.SetAttributes(
		attribute.String("parentSpanId", parentSpanID),
		attribute.String("traceId", traceID),
		attribute.String("service-name", serviceName),
	)

	return span
}

// UpdateMeta Writes a record
// @Description Writes a record
// @Summary Writes record
// @ID put
// @Produce  json
// @Success 200 {object} gin.H
// @Param requestBody body models.Meta true "Please add request body of type models.Meta"
// @Failure 500 {object} gin.H "{"errorMessage":"We had a problem with our server. Try again later.","errorCode":"E0001"}"
// @Router /put/ [post]
// @Failure 401 {object} gin.H "{"errorMessage":"API access not allowed","errorCode": "E0005"}"
func (h *APIHandler) UpdateMeta(c *gin.Context) {
	defer PanicHandler(c)
	defer c.Request.Body.Close()

	startTime := time.Now()
	ctx := c.Request.Context()
	var err error

	otelInstance := models.GlobalProxy.OtelInst
	if otelInstance == nil {
		c.JSON(http.StatusInternalServerError, gin.H{"error": "OpenTelemetry instance not initialized"})
		return
	}
	ctx, span := otelInstance.StartSpan(ctx, "PutItem", []attribute.KeyValue{
		attribute.String("request.method", c.Request.Method),
		attribute.String("request.url", c.Request.URL.Path),
	})
	defer models.GlobalProxy.OtelInst.EndSpan(span)
	addParentSpanID(c, span)
	defer recordMetrics(ctx, models.GlobalProxy.OtelInst, "PutItem", startTime, err)
	var meta models.Meta
	if err = c.ShouldBindJSON(&meta); err != nil {
		otelgo.AddAnnotation(ctx, "PutItem Validation failed")
		c.JSON(errors.New("ValidationException", err).HTTPResponse(meta))
	} else {
		otelgo.AddAnnotation(ctx, "PutItem validation passed, processing request")
		if allow := h.svc.MayIReadOrWrite(meta.TableName, true, "UpdateMeta"); !allow {
			c.JSON(http.StatusOK, gin.H{})
			return
		}
		logger.LogDebug(meta)
		meta.AttrMap, err = ConvertDynamoToMap(meta.TableName, meta.Item)
		if err != nil {
			otelgo.AddAnnotation(ctx, "Error while ConvertDynamoToMap")
			c.JSON(errors.New("ValidationException", err).HTTPResponse(meta))
			return
		}
		meta.ExpressionAttributeMap, err = ConvertDynamoToMap(meta.TableName, meta.ExpressionAttributeValues)
		if err != nil {
			otelgo.AddAnnotation(ctx, "Error while ConvertDynamoToMap for ExpressionAttributeMap")
			c.JSON(errors.New("ValidationException", err).HTTPResponse(meta))
			return
		}

		for k, v := range meta.ExpressionAttributeNames {
			meta.ConditionExpression = strings.ReplaceAll(meta.ConditionExpression, k, v)
		}

		res, err := put(ctx, meta.TableName, meta.AttrMap, nil, meta.ConditionExpression, meta.ExpressionAttributeMap)
		if err != nil {
			c.JSON(errors.HTTPResponse(err, meta))
		} else {
			var output map[string]interface{}
			if meta.ReturnValues == "NONE" {
				output = nil
			} else {
				output, _ = ChangeMaptoDynamoMap(ChangeResponseToOriginalColumns(meta.TableName, res))
				output = map[string]interface{}{"Attributes": output}
			}

			otelgo.AddAnnotation(ctx, "Successfully processed the PutItem request.")
			c.JSON(http.StatusOK, output)
		}
	}
}

func put(ctx context.Context, tableName string, putObj map[string]interface{}, expr *models.UpdateExpressionCondition, conditionExp string, expressionAttr map[string]interface{}) (map[string]interface{}, error) {
	tableConf, err := config.GetTableConf(tableName)
	if err != nil {
		return nil, err
	}
	sKey := tableConf.SortKey
	pKey := tableConf.PartitionKey
	var oldResp map[string]interface{}

	oldResp, spannerRow, err := storage.GetStorageInstance().SpannerGet(ctx, tableName, putObj[pKey], putObj[sKey], nil)
	if err != nil {
		return nil, err
	}
	res, err := services.Put(ctx, tableName, putObj, nil, conditionExp, expressionAttr, oldResp, spannerRow)
	if err != nil {
		return nil, err
	}
	go services.StreamDataToThirdParty(oldResp, res, tableName)
	return oldResp, nil
}

func queryResponse(query models.Query, c *gin.Context, svc services.Service) {
	defer PanicHandler(c)
	defer c.Request.Body.Close()
	ctx := c.Request.Context()
	otelInstance := models.GlobalProxy.OtelInst
	if otelInstance == nil {
		c.JSON(http.StatusInternalServerError, gin.H{"error": "OpenTelemetry instance not initialized"})
		return
	}
	_, span := otelInstance.StartSpan(ctx, "UpdateMeta", []attribute.KeyValue{
		attribute.String("request.method", c.Request.Method),
		attribute.String("request.url", c.Request.URL.Path),
	})
	defer models.GlobalProxy.OtelInst.EndSpan(span)
	var err1 error
	if allow := svc.MayIReadOrWrite(query.TableName, false, ""); !allow {
		c.JSON(http.StatusOK, gin.H{})
		return
	}

	if query.Select == "COUNT" {
		query.OnlyCount = true
	}

	query.StartFrom, err1 = ConvertDynamoToMap(query.TableName, query.ExclusiveStartKey)
	if err1 != nil {
		c.JSON(errors.New("ValidationException", err1).HTTPResponse(query))
		return
	}
	query.RangeValMap, err1 = ConvertDynamoToMap(query.TableName, query.ExpressionAttributeValues)
	if err1 != nil {
		c.JSON(errors.New("ValidationException", err1).HTTPResponse(query))
		return
	}

	if query.Limit == 0 {
		query.Limit = models.GlobalConfig.Spanner.QueryLimit
	}
	query.ExpressionAttributeNames = ChangeColumnToSpannerExpressionName(query.TableName, query.ExpressionAttributeNames)
	query = ReplaceHashRangeExpr(query)
	res, hash, err := services.QueryAttributes(ctx, query)
	if err == nil {
		finalResult := make(map[string]interface{})
		changedOutput := ChangeQueryResponseColumn(query.TableName, res)
		if _, ok := changedOutput["Items"]; ok && changedOutput["Items"] != nil {
			changedOutput["Items"], err = ChangeMaptoDynamoMap(changedOutput["Items"])
			if err != nil {
				c.JSON(errors.HTTPResponse(err, "ItemsChangeError"))
			}
		}
		if _, ok := changedOutput["Items"].(map[string]interface{})["L"]; ok {
			finalResult["Count"] = changedOutput["Count"]
			finalResult["Items"] = changedOutput["Items"].(map[string]interface{})["L"]
		}

		if _, ok := changedOutput["LastEvaluatedKey"]; ok && changedOutput["LastEvaluatedKey"] != nil {
			finalResult["LastEvaluatedKey"], err = ChangeMaptoDynamoMap(changedOutput["LastEvaluatedKey"])
			if err != nil {
				c.JSON(errors.HTTPResponse(err, "LastEvaluatedKeyChangeError"))
			}
		}
		c.JSON(http.StatusOK, finalResult)
	} else {
		c.JSON(errors.HTTPResponse(err, query))
	}
	if hash != "" {
		span.SetAttributes(
			attribute.String("qHash", hash),
		)
	}
}

// QueryTable queries a table
// @Description Query a table
// @Summary Query a table
// @ID query-table
// @Produce  json
// @Success 200 {object} gin.H
// @Param requestBody body models.Query true "Please add request body of type models.Query"
// @Failure 500 {object} gin.H "{"errorMessage":"We had a problem with our server. Try again later.","errorCode":"E0001"}"
// @Router /query/ [post]
// @Failure 401 {object} gin.H "{"errorMessage":"API access not allowed","errorCode": "E0005"}"
func (h *APIHandler) QueryTable(c *gin.Context) {
	startTime := time.Now()
	ctx := c.Request.Context()
	var err error
	defer PanicHandler(c)
	defer c.Request.Body.Close()
	otelInstance := models.GlobalProxy.OtelInst
	if otelInstance == nil {
		c.JSON(http.StatusInternalServerError, gin.H{"error": "OpenTelemetry instance not initialized"})
		return
	}

	ctx, span := otelInstance.StartSpan(ctx, "Query", []attribute.KeyValue{
		attribute.String("request.method", c.Request.Method),
		attribute.String("request.url", c.Request.URL.Path),
	})
	defer models.GlobalProxy.OtelInst.EndSpan(span)
	addParentSpanID(c, span)
	defer recordMetrics(ctx, models.GlobalProxy.OtelInst, "Query", startTime, err)
	var query models.Query
	if err := c.ShouldBindJSON(&query); err != nil {
		otelgo.AddAnnotation(ctx, "Query API Validation failed")
		c.JSON(errors.New("ValidationException", err).HTTPResponse(query))
	} else {
		otelgo.AddAnnotation(ctx, "Query API validation passed, processing query")
		logger.LogInfo(query)
		queryResponse(query, c, h.svc)
		otelgo.AddAnnotation(ctx, "Successfully processed Query API")
	}
}

// GetItemMeta to get with projections
// @Description Get a record with projections
// @Summary Get a record with projections
// @ID get-with-projection
// @Produce  json
// @Success 200 {object} gin.H
// @Param requestBody body models.GetWithProjectionMeta true "Please add request body of type models.GetWithProjectionMeta"
// @Failure 500 {object} gin.H "{"errorMessage":"We had a problem with our server. Try again later.","errorCode":"E0001"}"
// @Router /getWithProjection/ [post]
// @Failure 401 {object} gin.H "{"errorMessage":"API access not allowed","errorCode": "E0005"}"
func (h *APIHandler) GetItemMeta(c *gin.Context) {
<<<<<<< HEAD
=======
	startTime := time.Now()
	ctx := c.Request.Context()
	var err error
>>>>>>> 9c5d562a
	defer PanicHandler(c)
	defer c.Request.Body.Close()
	otelInstance := models.GlobalProxy.OtelInst
	if otelInstance == nil {
		c.JSON(http.StatusInternalServerError, gin.H{"error": "OpenTelemetry instance not initialized"})
		return
	}
	ctx, span := otelInstance.StartSpan(ctx, "GetItem", []attribute.KeyValue{
		attribute.String("request.method", c.Request.Method),
		attribute.String("request.url", c.Request.URL.Path),
	})
	defer models.GlobalProxy.OtelInst.EndSpan(span)
	addParentSpanID(c, span)
	defer recordMetrics(ctx, models.GlobalProxy.OtelInst, "GetItem", startTime, err)
	// Add annotation for the GetItemMeta function start
	otelgo.AddAnnotation(ctx, "Processing GetItemMeta Request")

	var getItemMeta models.GetItemMeta
	if err := c.ShouldBindJSON(&getItemMeta); err != nil {
		c.JSON(errors.New("ValidationException", err).HTTPResponse(getItemMeta))
	} else {
		// Add annotation for binding the JSON request
		otelgo.AddAnnotation(ctx, "Binding GetItemMeta JSON Request")

		// Set the table name as a tag for better observability
		span.SetAttributes(
			attribute.String("table", getItemMeta.TableName),
		)
		logger.LogDebug(getItemMeta)
		if allow := h.svc.MayIReadOrWrite(getItemMeta.TableName, false, ""); !allow {
			c.JSON(http.StatusOK, gin.H{})
			return
		}

		// Add annotation for converting DynamoDB key to map
		otelgo.AddAnnotation(ctx, "Converting Dynamo to Map for Primary Key")
		getItemMeta.PrimaryKeyMap, err = ConvertDynamoToMap(getItemMeta.TableName, getItemMeta.Key)
		if err != nil {
			c.JSON(errors.New("ValidationException", err).HTTPResponse(getItemMeta))
			return
		}

		// Add annotation for changing expression attribute names
		otelgo.AddAnnotation(ctx, "Changing Column Names to Spanner Expression Names")
		getItemMeta.ExpressionAttributeNames = ChangeColumnToSpannerExpressionName(getItemMeta.TableName, getItemMeta.ExpressionAttributeNames)
<<<<<<< HEAD
		res, rowErr := h.svc.GetWithProjection(c.Request.Context(), getItemMeta.TableName, getItemMeta.PrimaryKeyMap, getItemMeta.ProjectionExpression, getItemMeta.ExpressionAttributeNames)
=======
		// Add annotation before calling the Get service
		otelgo.AddAnnotation(ctx, "Calling GetWithProjection Service")
		res, _, rowErr := services.GetWithProjection(c.Request.Context(), getItemMeta.TableName, getItemMeta.PrimaryKeyMap, getItemMeta.ProjectionExpression, getItemMeta.ExpressionAttributeNames)
>>>>>>> 9c5d562a
		if rowErr == nil {
			// Add annotation for processing the response
			otelgo.AddAnnotation(ctx, "Changing Response Columns to Original Format")
			changedColumns := ChangeResponseToOriginalColumns(getItemMeta.TableName, res)

			// Convert changed columns to DynamoDB map
			output, err := ChangeMaptoDynamoMap(changedColumns)
			if err != nil {
				otelgo.AddAnnotation(ctx, "Error while ChangeMaptoDynamoMap")
				c.JSON(errors.HTTPResponse(err, "OutputChangedError"))
			}
			output = map[string]interface{}{
				"Item": output,
			}
			otelgo.AddAnnotation(ctx, "Successfully processed GetItem request")
			c.JSON(http.StatusOK, output)
		} else {
			c.JSON(errors.HTTPResponse(rowErr, getItemMeta))
		}
	}
}

// BatchGetItem to get with projections
// @Description Request items in a batch with projections.
// @Summary Request items in a batch with projections.
// @ID batch-get-with-projection
// @Produce  json
// @Success 200 {object} gin.H
// @Param requestBody body models.BatchGetWithProjectionMeta true "Please add request body of type models.BatchGetWithProjectionMeta"
// @Failure 500 {object} gin.H "{"errorMessage":"We had a problem with our server. Try again later.","errorCode":"E0001"}"
// @Router /batchGetWithProjection/ [post]
// @Failure 401 {object} gin.H "{"errorMessage":"API access not allowed","errorCode": "E0005"}"
func (h *APIHandler) BatchGetItem(c *gin.Context) {
	startTime := time.Now()
	ctx := c.Request.Context()
	var err error
	defer PanicHandler(c)
	defer c.Request.Body.Close()
	otelInstance := models.GlobalProxy.OtelInst
	if otelInstance == nil {
		c.JSON(http.StatusInternalServerError, gin.H{"error": "OpenTelemetry instance not initialized"})
		return
	}
	ctx, span := otelInstance.StartSpan(ctx, "BatchGetItem", []attribute.KeyValue{
		attribute.String("request.method", c.Request.Method),
		attribute.String("request.url", c.Request.URL.Path),
	})
	defer models.GlobalProxy.OtelInst.EndSpan(span)
	span = addParentSpanID(c, span)
	defer recordMetrics(ctx, models.GlobalProxy.OtelInst, "BatchGetItem", startTime, err)

	var batchGetMeta models.BatchGetMeta
	if err1 := c.ShouldBindJSON(&batchGetMeta); err1 != nil {
		otelgo.AddAnnotation(ctx, "Validation failed for BatchGetItem request")
		c.JSON(errors.New("ValidationException", err1).HTTPResponse(batchGetMeta))
	} else {
		otelgo.AddAnnotation(ctx, "BatchGetItem validation passed, processing batch get request")
		output := make(map[string]interface{})

		for k, v := range batchGetMeta.RequestItems {
			batchGetWithProjectionMeta := v
			batchGetWithProjectionMeta.TableName = k
			logger.LogDebug(batchGetWithProjectionMeta)
			if allow := h.svc.MayIReadOrWrite(batchGetWithProjectionMeta.TableName, false, ""); !allow {
				c.JSON(http.StatusOK, []gin.H{})
				return
			}
			var singleOutput interface{}
			singleOutput, span, err = batchGetDataSingleTable(c.Request.Context(), batchGetWithProjectionMeta, span)
			if err != nil {
				otelgo.AddAnnotation(ctx, "BatchGetItem data retrieval failed")
				c.JSON(errors.HTTPResponse(err, batchGetWithProjectionMeta))
			}
			currOutput, err := ChangeMaptoDynamoMap(singleOutput)
			if err != nil {
				otelgo.AddAnnotation(ctx, "BatchGetItem data transformation failed")
				c.JSON(errors.HTTPResponse(err, batchGetWithProjectionMeta))
			}
			output[k] = currOutput["L"]
		}

		otelgo.AddAnnotation(ctx, "Successfully processed BatchGetItem request")
		c.JSON(http.StatusOK, map[string]interface{}{"Responses": output})

		if time.Since(startTime) > time.Second*1 {
			go fmt.Println("BatchGetCall", batchGetMeta)
		}
	}
}
func batchGetDataSingleTable(ctx context.Context, batchGetWithProjectionMeta models.BatchGetWithProjectionMeta, span trace.Span) (interface{}, trace.Span, error) {

	var err1 error
	batchGetWithProjectionMeta.KeyArray, err1 = ConvertDynamoArrayToMapArray(batchGetWithProjectionMeta.TableName, batchGetWithProjectionMeta.Keys)
	if err1 != nil {
		return nil, nil, errors.New("ValidationException", err1.Error())
	}
	batchGetWithProjectionMeta.ExpressionAttributeNames = ChangeColumnToSpannerExpressionName(batchGetWithProjectionMeta.TableName, batchGetWithProjectionMeta.ExpressionAttributeNames)
	res, err2 := services.BatchGetWithProjection(ctx, batchGetWithProjectionMeta.TableName, batchGetWithProjectionMeta.KeyArray, batchGetWithProjectionMeta.ProjectionExpression, batchGetWithProjectionMeta.ExpressionAttributeNames)

	span.SetAttributes(
		attribute.String("table", batchGetWithProjectionMeta.TableName),
		attribute.Int("batchRequestCount", len(batchGetWithProjectionMeta.Keys)),
		attribute.Int("batchResponseCount", len(res)),
	)

	if err2 != nil {
		return nil, span, err2
	}
	return ChangesArrayResponseToOriginalColumns(batchGetWithProjectionMeta.TableName, res), span, nil
}

// DeleteItem  ...
// @Description Delete Item from table
// @Summary Delete Item from table
// @ID delete-row
// @Produce  json
// @Success 200 {object} gin.H
// @Param requestBody body models.Delete true "Please add request body of type models.Delete"
// @Failure 500 {object} gin.H "{"errorMessage":"We had a problem with our server. Try again later.","errorCode":"E0001"}"
// @Router /deleteItem/ [post]
// @Failure 401 {object} gin.H "{"errorMessage":"API access not allowed","errorCode": "E0005"}"
func (h *APIHandler) DeleteItem(c *gin.Context) {
<<<<<<< HEAD
=======
	startTime := time.Now()
	ctx := c.Request.Context()
	var err error
>>>>>>> 9c5d562a
	defer PanicHandler(c)
	defer c.Request.Body.Close()
	otelInstance := models.GlobalProxy.OtelInst
	if otelInstance == nil {
		c.JSON(http.StatusInternalServerError, gin.H{"error": "OpenTelemetry instance not initialized"})
		return
	}
	ctx, span := otelInstance.StartSpan(ctx, "DeleteItem", []attribute.KeyValue{
		attribute.String("request.method", c.Request.Method),
		attribute.String("request.url", c.Request.URL.Path),
	})
	defer models.GlobalProxy.OtelInst.EndSpan(span)
	addParentSpanID(c, span)
	defer recordMetrics(ctx, models.GlobalProxy.OtelInst, "DeleteItem", startTime, err)

	otelgo.AddAnnotation(ctx, "Starting DeleteItem processing")
	var deleteItem models.Delete
	if err := c.ShouldBindJSON(&deleteItem); err != nil {

		otelgo.AddAnnotation(ctx, "Validation failed for DeleteItem request")
		c.JSON(errors.New("ValidationException", err).HTTPResponse(deleteItem))
	} else {

		otelgo.AddAnnotation(ctx, "Validation succeeded for DeleteItem request")
		logger.LogDebug(deleteItem)
		if allow := h.svc.MayIReadOrWrite(deleteItem.TableName, true, "DeleteItem"); !allow {
			otelgo.AddAnnotation(ctx, fmt.Sprintf("Permission denied for table: %s", deleteItem.TableName))
			c.JSON(http.StatusOK, gin.H{})
			return
		}

		otelgo.AddAnnotation(ctx, fmt.Sprintf("Converting primary key map for table: %s", deleteItem.TableName))
		deleteItem.PrimaryKeyMap, err = ConvertDynamoToMap(deleteItem.TableName, deleteItem.Key)
		if err != nil {

			otelgo.AddAnnotation(ctx, "Error converting primary key map")
			c.JSON(errors.New("ValidationException", err).HTTPResponse(deleteItem))
			return
		}

		otelgo.AddAnnotation(ctx, "Converting expression attribute values")
		deleteItem.ExpressionAttributeMap, err = ConvertDynamoToMap(deleteItem.TableName, deleteItem.ExpressionAttributeValues)
		if err != nil {
			otelgo.AddAnnotation(ctx, "Error converting expression attribute values")
			c.JSON(errors.New("ValidationException", err).HTTPResponse(deleteItem))
			return
		}

		for k, v := range deleteItem.ExpressionAttributeNames {
			deleteItem.ConditionExpression = strings.ReplaceAll(deleteItem.ConditionExpression, k, v)
		}

<<<<<<< HEAD
		oldRes, _ := h.svc.GetWithProjection(c.Request.Context(), deleteItem.TableName, deleteItem.PrimaryKeyMap, "", nil)
=======
		otelgo.AddAnnotation(ctx, "Fetching current item for deletion")
		oldRes, _, _ := services.GetWithProjection(c.Request.Context(), deleteItem.TableName, deleteItem.PrimaryKeyMap, "", nil)
		otelgo.AddAnnotation(ctx, "Attempting to delete item")
>>>>>>> 9c5d562a
		err := services.Delete(c.Request.Context(), deleteItem.TableName, deleteItem.PrimaryKeyMap, deleteItem.ConditionExpression, deleteItem.ExpressionAttributeMap, nil)
		if err == nil {
			otelgo.AddAnnotation(ctx, "Item deleted successfully")
			output, _ := ChangeMaptoDynamoMap(ChangeResponseToOriginalColumns(deleteItem.TableName, oldRes))
			c.JSON(http.StatusOK, map[string]interface{}{"Attributes": output})
			go services.StreamDataToThirdParty(oldRes, nil, deleteItem.TableName)
		} else {
			otelgo.AddAnnotation(ctx, "Failed to delete item")
			c.JSON(errors.HTTPResponse(err, deleteItem))
		}
	}
}

// Scan record from table
// @Description Scan records from table
// @Summary Scan records from table
// @ID scan
// @Produce  json
// @Success 200 {object} gin.H
// @Param requestBody body models.ScanMeta true "Please add request body of type models.ScanMeta"
// @Failure 500 {object} gin.H "{"errorMessage":"We had a problem with our server. Try again later.","errorCode":"E0001"}"
// @Router /scan/ [post]
// @Failure 401 {object} gin.H "{"errorMessage":"API access not allowed","errorCode": "E0005"}"
func (h *APIHandler) Scan(c *gin.Context) {
	startTime := time.Now()
	ctx := c.Request.Context()
	var err error
	defer PanicHandler(c)
	defer c.Request.Body.Close()
	otelInstance := models.GlobalProxy.OtelInst
	if otelInstance == nil {
		c.JSON(http.StatusInternalServerError, gin.H{"error": "OpenTelemetry instance not initialized"})
		return
	}

	ctx, span := otelInstance.StartSpan(ctx, "Scan", []attribute.KeyValue{
		attribute.String("request.method", c.Request.Method),
		attribute.String("request.url", c.Request.URL.Path),
	})
	addParentSpanID(c, span)
	defer models.GlobalProxy.OtelInst.EndSpan(span)
	defer recordMetrics(ctx, models.GlobalProxy.OtelInst, "Scan", startTime, err)

	otelgo.AddAnnotation(ctx, "Decoding Bytes To Spanner Column Type")
	var meta models.ScanMeta
	if err := c.ShouldBindJSON(&meta); err != nil {
		c.JSON(errors.New("ValidationException", err).HTTPResponse(meta))
	} else {
		if allow := h.svc.MayIReadOrWrite(meta.TableName, false, ""); !allow {
			c.JSON(http.StatusOK, gin.H{})
			return
		}
		otelgo.AddAnnotation(ctx, "Converting Dynamo to Map for ExclusiveStartKey")
		meta.StartFrom, err = ConvertDynamoToMap(meta.TableName, meta.ExclusiveStartKey)
		if err != nil {
			c.JSON(errors.New("ValidationException", err).HTTPResponse(meta))
			return
		}
		otelgo.AddAnnotation(ctx, "Converting Dynamo to Map for ExpressionAttributeValues")
		meta.ExpressionAttributeMap, err = ConvertDynamoToMap(meta.TableName, meta.ExpressionAttributeValues)
		if err != nil {
			c.JSON(errors.New("ValidationException", err).HTTPResponse(meta))
			return
		}
		if meta.Select == "COUNT" {
			meta.OnlyCount = true
		}

		logger.LogDebug(meta)
		otelgo.AddAnnotation(ctx, "Calling Scan Service")
		res, err := services.Scan(ctx, meta)
		if err == nil {
			changedOutput := ChangeQueryResponseColumn(meta.TableName, res)
			otelgo.AddAnnotation(ctx, "Changing Items to Dynamo Map")
			if _, ok := changedOutput["Items"]; ok && changedOutput["Items"] != nil {
				itemsOutput, err := ChangeMaptoDynamoMap(changedOutput["Items"])
				if err != nil {
					c.JSON(errors.HTTPResponse(err, "ItemsChangeError"))
				}
				changedOutput["Items"] = itemsOutput["L"]
			}
			otelgo.AddAnnotation(ctx, "Changing LastEvaluatedKey to Dynamo Map")
			if _, ok := changedOutput["LastEvaluatedKey"]; ok && changedOutput["LastEvaluatedKey"] != nil {
				changedOutput["LastEvaluatedKey"], err = ChangeMaptoDynamoMap(changedOutput["LastEvaluatedKey"])
				if err != nil {
					c.JSON(errors.HTTPResponse(err, "LastEvaluatedKeyChangeError"))
				}
			}
			jsonData, _ := json.Marshal(res)
			c.JSON(http.StatusOK, json.RawMessage(jsonData))
		} else {
			c.JSON(errors.HTTPResponse(err, meta))
		}
	}
}

// Update updates a record in Spanner
// @Description updates a record in Spanner
// @Summary updates a record in Spanner
// @ID update
// @Produce  json
// @Success 200 {object} gin.H
// @Param requestBody body models.UpdateAttr true "Please add request body of type models.UpdateAttr"
// @Failure 500 {object} gin.H "{"errorMessage":"We had a problem with our server. Try again later.","errorCode":"E0001"}"
// @Router /update/ [post]
// @Failure 401 {object} gin.H "{"errorMessage":"API access not allowed","errorCode": "E0005"}"
func (h *APIHandler) Update(c *gin.Context) {
<<<<<<< HEAD
=======
	startTime := time.Now()
	ctx := c.Request.Context()
	var err error
>>>>>>> 9c5d562a
	defer PanicHandler(c)
	defer c.Request.Body.Close()
	otelInstance := models.GlobalProxy.OtelInst
	if otelInstance == nil {
		c.JSON(http.StatusInternalServerError, gin.H{"error": "OpenTelemetry instance not initialized"})
		return
	}

	ctx, span := otelInstance.StartSpan(ctx, "UpdateItem", []attribute.KeyValue{
		attribute.String("request.method", c.Request.Method),
		attribute.String("request.url", c.Request.URL.Path),
	})
	addParentSpanID(c, span)
	// Add annotation for span
	otelgo.AddAnnotation(ctx, "Started processing UpdateItem request")
	defer models.GlobalProxy.OtelInst.EndSpan(span)
	defer recordMetrics(ctx, models.GlobalProxy.OtelInst, "UpdateItem", startTime, err)

	var updateAttr models.UpdateAttr
	if err := c.ShouldBindJSON(&updateAttr); err != nil {
		// Add annotation on error
		otelgo.AddAnnotation(ctx, "Failed to bind JSON")
		c.JSON(errors.New("ValidationException", err).HTTPResponse(updateAttr))
		return
	} else {
		if allow := h.svc.MayIReadOrWrite(updateAttr.TableName, true, "update"); !allow {
			otelgo.AddAnnotation(ctx, "Permission check failed")
			c.JSON(http.StatusOK, gin.H{})
			return
		}

		updateAttr.PrimaryKeyMap, err = ConvertDynamoToMap(updateAttr.TableName, updateAttr.Key)
		if err != nil {
			otelgo.AddAnnotation(ctx, "Error converting DynamoDB key to map")
			c.JSON(errors.New("ValidationException", err).HTTPResponse(updateAttr))
			return
		}

		updateAttr.ExpressionAttributeMap, err = ConvertDynamoToMap(updateAttr.TableName, updateAttr.ExpressionAttributeValues)
		if err != nil {
			otelgo.AddAnnotation(ctx, "Error converting ExpressionAttributeValues")
			c.JSON(errors.New("ValidationException", err).HTTPResponse(updateAttr))
			return
		}
<<<<<<< HEAD
		resp, err := UpdateExpression(c.Request.Context(), updateAttr, h.svc)
=======

		// Call UpdateExpression and capture response or error
		resp, err := UpdateExpression(c.Request.Context(), updateAttr)
>>>>>>> 9c5d562a
		if err != nil {
			otelgo.AddAnnotation(ctx, "Error during UpdateExpression")
			c.JSON(errors.HTTPResponse(err, updateAttr))
		} else {
			otelgo.AddAnnotation(ctx, "Successfully updated item")
			c.JSON(http.StatusOK, resp)
		}
	}
}

// BatchWriteItem put & delete items in/from table
// @Description Batch Write Item for putting and deleting data in/from table
// @Summary Batch Write Items from table
// @ID batch-write-rows
// @Produce  json
// @Success 200 {object} gin.H
// @Param requestBody body models.BatchWriteItem true "Please add request body of type models.BatchWriteItem"
// @Failure 500 {object} gin.H "{"errorMessage":"We had a problem with our server. Try again later.","errorCode":"E0001"}"
// @Router /BatchWriteItem/ [post]
// @Failure 401 {object} gin.H "{"errorMessage":"API access not allowed","errorCode": "E0005"}"
func (h *APIHandler) BatchWriteItem(c *gin.Context) {
	startTime := time.Now()
	ctx := c.Request.Context()
	var err error
	defer PanicHandler(c)
	defer c.Request.Body.Close()
	otelInstance := models.GlobalProxy.OtelInst
	if otelInstance == nil {
		c.JSON(http.StatusInternalServerError, gin.H{"error": "OpenTelemetry instance not initialized"})
		return
	}

	ctx, span := otelInstance.StartSpan(ctx, "BatchWriteItem", []attribute.KeyValue{
		attribute.String("request.method", c.Request.Method),
		attribute.String("request.url", c.Request.URL.Path),
	})
	addParentSpanID(c, span)
	defer models.GlobalProxy.OtelInst.EndSpan(span)
	defer recordMetrics(ctx, models.GlobalProxy.OtelInst, "BatchWriteItem", startTime, err)

	var batchWriteItem models.BatchWriteItem
	var unprocessedBatchWriteItems models.BatchWriteItemResponse

	if err1 := c.ShouldBindJSON(&batchWriteItem); err1 != nil {
		otelgo.AddAnnotation(ctx, "Validation failed for BatchWriteItem request")
		c.JSON(errors.New("ValidationException", err1).HTTPResponse(batchWriteItem))
	} else {
		otelgo.AddAnnotation(ctx, "BatchWriteItem validation passed, processing batch write request")
		for key, value := range batchWriteItem.RequestItems {
			if allow := h.svc.MayIReadOrWrite(key, true, "BatchWriteItem"); !allow {
				c.JSON(http.StatusOK, gin.H{})
				return
			}
			var putData models.BatchMetaUpdate
			putData.TableName = key

			var deleteData models.BulkDelete
			deleteData.TableName = key

			for _, v := range value {
				if v.PutReq.Item != nil {
					putData.DynamoObject = append(putData.DynamoObject, v.PutReq.Item)
				}

				if v.DelReq.Key != nil {
					deleteData.DynamoObject = append(deleteData.DynamoObject, v.DelReq.Key)
				}
			}

			if putData.DynamoObject != nil {
				err = batchUpdateItems(c.Request.Context(), putData)
				if err != nil {
					for _, v := range value {
						if v.PutReq.Item != nil {
							if unprocessedBatchWriteItems.UnprocessedItems == nil {
								unprocessedBatchWriteItems.UnprocessedItems = make(map[string][]models.BatchWriteSubItems) // Adjust type as needed
							}

							// Ensure that the specific key's slice is initialized
							if _, exists := unprocessedBatchWriteItems.UnprocessedItems[key]; !exists {
								unprocessedBatchWriteItems.UnprocessedItems[key] = []models.BatchWriteSubItems{} // Instantiate the slice
							}

							unprocessedBatchWriteItems.UnprocessedItems[key] = append(unprocessedBatchWriteItems.UnprocessedItems[key], v)
						}
					}
				}
			}

			if deleteData.DynamoObject != nil {
				err = batchDeleteItems(c.Request.Context(), deleteData)
				if err != nil {
					for _, v := range value {
						if v.DelReq.Key != nil {
							unprocessedBatchWriteItems.UnprocessedItems[key] = append(unprocessedBatchWriteItems.UnprocessedItems[key], v)
						}
					}
				}
			}
		}

		otelgo.AddAnnotation(ctx, "Successfully processed BatchWriteItem request")
		span.SetAttributes(
			attribute.Int("unprocessedBatchWriteItems", len(unprocessedBatchWriteItems.UnprocessedItems)),
		)
		c.JSON(http.StatusOK, unprocessedBatchWriteItems)
	}
}

func batchDeleteItems(con context.Context, bulkDelete models.BulkDelete) error {
	var err error
	bulkDelete.PrimaryKeyMapArray, err = ConvertDynamoArrayToMapArray(bulkDelete.TableName, bulkDelete.DynamoObject)
	if err != nil {
		return err
	}
	err = services.BatchDelete(con, bulkDelete.TableName, bulkDelete.PrimaryKeyMapArray)
	if err != nil {
		return err
	}
	return nil
}

func batchUpdateItems(con context.Context, batchMetaUpdate models.BatchMetaUpdate) error {
	var err error
	batchMetaUpdate.ArrAttrMap, err = ConvertDynamoArrayToMapArray(batchMetaUpdate.TableName, batchMetaUpdate.DynamoObject)
	if err != nil {
		return err
	}
	err = services.BatchPut(con, batchMetaUpdate.TableName, batchMetaUpdate.ArrAttrMap, nil)
	if err != nil {
		return err
	}
	return nil
}

<<<<<<< HEAD
// TransactWriteItems performs a transactional write operation on a table
// @Description Transact Write Items for performing transactional write operations on a table
// @Summary Transact Write Items from table
// @ID transact-write-items
// @Produce  json
// @Success 200 {object} gin.H
// @Param requestBody body models.TransactWriteItemsRequest true "Please add request body of type models.TransactWriteItemsRequest"
// @Failure 500 {object} gin.H "{"errorMessage":"We had a problem with our server. Try again later.","errorCode":"E0001"}"
// @Router /transact-write-items/ [post]
// @Failure 401 {object} gin.H "{"errorMessage":"API access not allowed","errorCode": "E0005"}"

func (h *APIHandler) TransactWriteItems(c *gin.Context) {
	defer PanicHandler(c)
	defer c.Request.Body.Close()

	var transactWriteMeta models.TransactWriteItemsRequest
	if err := c.ShouldBindJSON(&transactWriteMeta); err != nil {
		c.JSON(errors.New("ValidationException", err).HTTPResponse(transactWriteMeta))
		return
	}
	storageInstance := storage.GetStorageInstance()
	spannerClient, _ := storageInstance.GetSpannerClient()
	ctx := context.Background()
	var resp models.TransactWriteItemsOutput
	var resultItems []map[string]interface{}

	_, _ = spannerClient.ReadWriteTransaction(ctx, func(ctx context.Context, txn *spanner.ReadWriteTransaction) error {
		var mutations []*spanner.Mutation

		for _, transactItem := range transactWriteMeta.TransactItems {
			var mut *spanner.Mutation
			var result map[string]interface{}
			var err error

			switch {
			case transactItem.ConditionCheck.Key != nil:
				mut, err = handleConditionCheck(c, transactItem.ConditionCheck, txn)
				if err != nil {
					c.JSON(errors.New("ConditionCheckFailed", err).HTTPResponse(transactItem.ConditionCheck))
					return err
				}
			case transactItem.Put.Item != nil:
				mut, result, err = handleWriteOperation(c, transactItem.Put, txn, "Put", h.svc)
				resultItems = append(resultItems, map[string]interface{}{"Put": result})
			case transactItem.Update.Key != nil:
				mut, result, err = handleWriteOperation(c, transactItem.Update, txn, "Update", h.svc)
				resultItems = append(resultItems, map[string]interface{}{"Update": result})
			case transactItem.Delete.Key != nil:
				mut, result, err = handleWriteOperation(c, transactItem.Delete, txn, "Delete", h.svc)
				resultItems = append(resultItems, map[string]interface{}{"Delete": result})

			}

			if err != nil {
				return err
			}
			if mut != nil {
				mutations = append(mutations, mut)
			}
		}
		err := txn.BufferWrite(mutations)
		if e := errors.AssignError(err); e != nil {
			return e
		}
		resp.Item = resultItems
		c.JSON(http.StatusOK, resultItems)
		return nil
	})
}

// handleConditionCheck takes a ConditionCheckRequest and a ReadWriteTransaction and returns a Mutation and an error.
// It first converts the DynamoDB Key and ExpressionAttributeValues to Spanner's map type.
// Then it replaces the ExpressionAttributeNames with the actual values in the ConditionExpression.
// After that, it evaluates the condition expression using the EvaluateConditionalExpression function.
// If the evaluation is false, it returns an error of ConditionalCheckFailedException.
// If the evaluation is true, it returns nil.
func handleConditionCheck(c *gin.Context, details models.ConditionCheckRequest, txn *spanner.ReadWriteTransaction) (*spanner.Mutation, error) {
	var err error
	var expr *models.UpdateExpressionCondition
	ctx := context.Background()
	details.PrimaryKeyMap, err = ConvertDynamoToMap(details.TableName, details.Key)
	if err != nil {
		c.JSON(errors.New("ValidationException", err).HTTPResponse(details))
		return nil, nil
	}
	details.ExpressionAttributeMap, _ = ConvertDynamoToMap(details.TableName, details.ExpressionAttributeValues)
	for k, v := range details.ExpressionAttributeNames {
		details.ConditionExpression = strings.ReplaceAll(details.ConditionExpression, k, v)
	}
	eval, _ := utils.CreateConditionExpression(details.ConditionExpression, details.ExpressionAttributeMap)
	tmpMap := map[string]interface{}{}
	for k, v := range details.PrimaryKeyMap {
		tmpMap[k] = v
	}
	if len(eval.Attributes) > 0 || expr != nil {
		status, err := storage.EvaluateConditionalExpression(ctx, txn, details.TableName, tmpMap, eval, expr)
		if err != nil {
			return nil, err
		}
		if !status {
			return nil, errors.New("ConditionalCheckFailedException", eval, expr)
		}
	}
	return nil, nil
}

// handleWriteOperation processes different write operations (Put, Update, Delete) on a specified table in Spanner
// using the provided transaction, context, and operation details. It returns a mutation, response map, and error.
func handleWriteOperation(c *gin.Context, details interface{}, txn *spanner.ReadWriteTransaction, operationType string, svc services.Service) (*spanner.Mutation, map[string]interface{}, error) {
	// Initialize variables for operation details and error handling
	var tableName string
	var err error
	var attrMap, expressionAttr map[string]interface{}
	var conditionExpression string
	var primaryKeyMap map[string]interface{}
	var returnValues string

	// Determine operation type and extract relevant details
	switch operationType {
	case "Put":
		putDetails := details.(models.PutItemRequest)
		tableName = putDetails.TableName
		attrMap, _ = ConvertDynamoToMap(tableName, putDetails.Item)
		expressionAttr, err = ConvertDynamoToMap(tableName, putDetails.ExpressionAttributeValues)
		conditionExpression = putDetails.ConditionExpression
		returnValues = putDetails.ReturnValues
	case "Update":
		updateDetails := details.(models.UpdateAttr)
		tableName = updateDetails.TableName
		primaryKeyMap, _ = ConvertDynamoToMap(tableName, updateDetails.Key)
		expressionAttr, err = ConvertDynamoToMap(tableName, updateDetails.ExpressionAttributeValues)
		conditionExpression = updateDetails.ConditionExpression
		returnValues = updateDetails.ReturnValues
	case "Delete":
		deleteDetails := details.(models.DeleteItemRequest)
		tableName = deleteDetails.TableName
		primaryKeyMap, _ = ConvertDynamoToMap(tableName, deleteDetails.Key)
		expressionAttr, err = ConvertDynamoToMap(tableName, deleteDetails.ExpressionAttributeValues)
		conditionExpression = deleteDetails.ConditionExpression
		returnValues = deleteDetails.ReturnValues
	default:
		return nil, nil, fmt.Errorf("invalid operation type: %s", operationType)
	}

	// Validate table name
	if tableName == "" {
		return nil, nil, fmt.Errorf("missing TableName in %s operation", operationType)
	}

	// Handle conversion errors
	if err != nil {
		c.JSON(errors.New("ValidationException", err).HTTPResponse(details))
		return nil, nil, nil
	}

	// Replace expression attribute names in condition expression
	if details, ok := details.(interface{ GetExpressionAttributeNames() map[string]string }); ok {
		for k, v := range details.GetExpressionAttributeNames() {
			conditionExpression = strings.ReplaceAll(conditionExpression, k, v)
		}
	}

	var mut *spanner.Mutation
	var resp map[string]interface{}

	switch operationType {
	// Execute the appropriate transaction operation based on type
	case "Put":
		resp, mut, err = TransactPut(c.Request.Context(), tableName, attrMap, nil, conditionExpression, expressionAttr, txn, svc)
	case "Update":
		updateDetails := details.(models.UpdateAttr)
		resp, mut, err = TransactWriteUpdateExpression(c.Request.Context(), updateDetails, txn, svc)
	case "Delete":
		oldRes, _ := svc.GetWithProjection(c.Request.Context(), tableName, primaryKeyMap, "", nil)
		mut, err = services.TransactWriteDelete(c.Request.Context(), tableName, primaryKeyMap, conditionExpression, expressionAttr, nil, txn)
		if err == nil {
			resp, _ = ChangeMaptoDynamoMap(ChangeResponseToOriginalColumns(tableName, oldRes))
		}
	}

	if err != nil {
		// Handle operation errors
		c.JSON(errors.HTTPResponse(err, details))
		return nil, nil, err
	}

	var output map[string]interface{}
	// Prepare output based on return values
	switch returnValues {
	case "NONE":
		output = nil
	default:
		output, _ = ChangeMaptoDynamoMap(ChangeResponseToOriginalColumns(tableName, resp))
	}

	return mut, output, nil
}

// TransactPut manages a transactional put operation in Spanner, ensuring old data is fetched and conditions are evaluated.
func TransactPut(ctx context.Context, tableName string, putObj map[string]interface{}, expr *models.UpdateExpressionCondition, conditionExp string, expressionAttr map[string]interface{}, txn *spanner.ReadWriteTransaction, svc services.Service) (map[string]interface{}, *spanner.Mutation, error) {
	// Fetch the table configuration to retrieve partition and sort keys
	tableConf, err := config.GetTableConf(tableName)
	if err != nil {
		return nil, nil, err
	}
	sKey := tableConf.SortKey
	pKey := tableConf.PartitionKey

	// Initialize a map to store the old response
	var oldResp map[string]interface{}

	// Retrieve the existing item from Spanner using partition and sort keys
	oldResp, err = storage.GetStorageInstance().SpannerGet(ctx, tableName, putObj[pKey], putObj[sKey], nil)
	if err != nil {
		return nil, nil, err
	}

	// Perform the transactional write operation with the provided object and conditions
	res, mut, err := svc.TransactWritePut(ctx, tableName, putObj, nil, conditionExp, expressionAttr, oldResp, txn)
	if err != nil {
		return nil, nil, err
	}

	// Return the result and the mutation
	return res, mut, nil
=======
// TransactGetItems to get with projections
// @Description Request items in a batch with projections.
// @Summary Request items in a batch with projections.
// @ID transact-get-with-projection
// @Produce  json
// @Success 200 {object} gin.H
// @Param requestBody body models.TransactGetItemsRequest true "Please add request body of type models.TransactGetItemsRequest"
// @Failure 500 {object} gin.H "{"errorMessage":"We had a problem with our server. Try again later.","errorCode":"E0001"}"
// @Router /transactGetItems/ [post]
// @Failure 401 {object} gin.H "{"errorMessage":"API access not allowed","errorCode": "E0005"}"
func (h *APIHandler) TransactGetItems(c *gin.Context) {
	start := time.Now()
	ctx := c.Request.Context()

	// Parse request body into struct
	var transactGetMeta models.TransactGetItemsRequest
	if err := c.ShouldBindJSON(&transactGetMeta); err != nil {
		c.JSON(errors.New("ValidationException", err).HTTPResponse(transactGetMeta))
		return
	}
	// Iterate over each transact item
	for _, transactItem := range transactGetMeta.TransactItems {
		getRequest := transactItem.Get

		// Validate read permissions
		if allow := h.svc.MayIReadOrWrite(getRequest.TableName, false, ""); !allow {
			c.JSON(http.StatusOK, gin.H{"Responses": []gin.H{}})
			return
		}
	}
	// Fetch data from Spanner
	output, err := transactGetDataSingleTable(ctx, transactGetMeta, h.svc)
	if err != nil {
		c.JSON(errors.HTTPResponse(err, transactGetMeta))
		return
	}

	var currOutput []models.ResponseItem
	for _, row := range output {
		if row["Item"] != nil {
			dataMap, ok := row["Item"].(map[string]interface{})
			if !ok {
				c.JSON(errors.New("Invalid data format").HTTPResponse(transactGetMeta))
				return
			}
			convertedMap, err := ChangeMaptoDynamoMap(dataMap)
			if err != nil {
				c.JSON(errors.HTTPResponse(err, transactGetMeta))
				return
			}
			currOutput = append(currOutput, models.ResponseItem{
				TableName: row["TableName"],
				Item:      map[string]interface{}{"L": []interface{}{convertedMap}},
			})
		} else {
			c.JSON(errors.New("ValidationException").HTTPResponse(transactGetMeta))
		}
	}
	// Send final response
	c.JSON(http.StatusOK, gin.H{"Responses": currOutput})

	// Log slow transactions
	if time.Since(start) > time.Second*1 {
		go fmt.Println("TransactGetCall", transactGetMeta)
	}
}

// TransactGetDataSingleTable - fetch data from Spanner using Spanner TransactGetItems function
//
// This function takes a context, a TransactGetItemsRequest, a service, and returns a slice of maps and an error.
// The function first gets the table configuration using the table name from the TransactGetItemsRequest.
// Then it converts the projection expression to a slice of column names.
// Then it creates two slices, pValues and sValues, to store the partition key and the sort key values.
// Finally, it calls the SpannerTransactGetItems function on the Storage interface to fetch the data from Spanner.
func transactGetDataSingleTable(ctx context.Context, transactGetMeta models.TransactGetItemsRequest, svc services.Service) ([]map[string]interface{}, error) {
	// Convert DynamoDB Keys to Spanner KeyArray
	var err1 error

	tableProjectionCols := make(map[string][]string)
	pValues := make(map[string]interface{})
	sValues := make(map[string]interface{})

	// Iterate over the TransactGetItemsRequest
	for _, transactItem := range transactGetMeta.TransactItems {
		// Get the GetItemRequest
		getRequest := transactItem.Get

		// Convert the DynamoDB KeyArray to a Spanner-style KeyArray
		getRequest.KeyArray, err1 = ConvertDynamoArrayToMapArray(getRequest.TableName, []map[string]*dynamodb.AttributeValue{getRequest.Keys})
		if err1 != nil {
			return nil, nil
		}

		// Change ExpressionAttributeNames to Spanner-style
		getRequest.ExpressionAttributeNames = ChangeColumnToSpannerExpressionName(getRequest.TableName, getRequest.ExpressionAttributeNames)

		// Get the projection columns
		projectionCols, pvalues, svalues, _ := svc.TransactGetProjectionCols(ctx, getRequest)
		tableProjectionCols[getRequest.TableName] = projectionCols
		pValues[getRequest.TableName] = pvalues
		sValues[getRequest.TableName] = svalues
	}

	// Fetch data from Spanner
	return svc.TransactGetItem(ctx, tableProjectionCols, pValues, sValues)
}

func recordMetrics(ctx context.Context, o *otelgo.OpenTelemetry, method string, start time.Time, err error) {
	status := "OK"
	if err != nil {
		status = "failure"
	}
	o.RecordRequestCountMetric(ctx, otelgo.Attributes{
		Method: method,
		Status: status,
	})
	o.RecordLatencyMetric(ctx, start, otelgo.Attributes{
		Method: method,
	})
>>>>>>> 9c5d562a
}<|MERGE_RESOLUTION|>--- conflicted
+++ resolved
@@ -23,15 +23,12 @@
 	"strings"
 	"time"
 
-<<<<<<< HEAD
 	"cloud.google.com/go/spanner"
-=======
 	"github.com/aws/aws-sdk-go/service/dynamodb"
 	otelgo "github.com/cloudspannerecosystem/dynamodb-adapter/otel"
 	"go.opentelemetry.io/otel/attribute"
 	"go.opentelemetry.io/otel/trace"
 
->>>>>>> 9c5d562a
 	"github.com/cloudspannerecosystem/dynamodb-adapter/config"
 	"github.com/cloudspannerecosystem/dynamodb-adapter/models"
 	"github.com/cloudspannerecosystem/dynamodb-adapter/pkg/errors"
@@ -79,13 +76,10 @@
 		h.Scan(c)
 	case "UpdateItem":
 		h.Update(c)
-<<<<<<< HEAD
+	case "TransactGetItems":
+		h.TransactGetItems(c)
 	case "TransactWriteItems":
 		h.TransactWriteItems(c)
-=======
-	case "TransactGetItems":
-		h.TransactGetItems(c)
->>>>>>> 9c5d562a
 	default:
 		c.JSON(errors.New("ValidationException", "Invalid X-Amz-Target header value of "+amzTarget).
 			HTTPResponse("X-Amz-Target Header not supported"))
@@ -327,12 +321,9 @@
 // @Router /getWithProjection/ [post]
 // @Failure 401 {object} gin.H "{"errorMessage":"API access not allowed","errorCode": "E0005"}"
 func (h *APIHandler) GetItemMeta(c *gin.Context) {
-<<<<<<< HEAD
-=======
 	startTime := time.Now()
 	ctx := c.Request.Context()
 	var err error
->>>>>>> 9c5d562a
 	defer PanicHandler(c)
 	defer c.Request.Body.Close()
 	otelInstance := models.GlobalProxy.OtelInst
@@ -378,13 +369,9 @@
 		// Add annotation for changing expression attribute names
 		otelgo.AddAnnotation(ctx, "Changing Column Names to Spanner Expression Names")
 		getItemMeta.ExpressionAttributeNames = ChangeColumnToSpannerExpressionName(getItemMeta.TableName, getItemMeta.ExpressionAttributeNames)
-<<<<<<< HEAD
-		res, rowErr := h.svc.GetWithProjection(c.Request.Context(), getItemMeta.TableName, getItemMeta.PrimaryKeyMap, getItemMeta.ProjectionExpression, getItemMeta.ExpressionAttributeNames)
-=======
 		// Add annotation before calling the Get service
 		otelgo.AddAnnotation(ctx, "Calling GetWithProjection Service")
-		res, _, rowErr := services.GetWithProjection(c.Request.Context(), getItemMeta.TableName, getItemMeta.PrimaryKeyMap, getItemMeta.ProjectionExpression, getItemMeta.ExpressionAttributeNames)
->>>>>>> 9c5d562a
+		res, _, rowErr := h.svc.GetWithProjection(c.Request.Context(), getItemMeta.TableName, getItemMeta.PrimaryKeyMap, getItemMeta.ProjectionExpression, getItemMeta.ExpressionAttributeNames)
 		if rowErr == nil {
 			// Add annotation for processing the response
 			otelgo.AddAnnotation(ctx, "Changing Response Columns to Original Format")
@@ -507,12 +494,9 @@
 // @Router /deleteItem/ [post]
 // @Failure 401 {object} gin.H "{"errorMessage":"API access not allowed","errorCode": "E0005"}"
 func (h *APIHandler) DeleteItem(c *gin.Context) {
-<<<<<<< HEAD
-=======
 	startTime := time.Now()
 	ctx := c.Request.Context()
 	var err error
->>>>>>> 9c5d562a
 	defer PanicHandler(c)
 	defer c.Request.Body.Close()
 	otelInstance := models.GlobalProxy.OtelInst
@@ -565,13 +549,9 @@
 			deleteItem.ConditionExpression = strings.ReplaceAll(deleteItem.ConditionExpression, k, v)
 		}
 
-<<<<<<< HEAD
-		oldRes, _ := h.svc.GetWithProjection(c.Request.Context(), deleteItem.TableName, deleteItem.PrimaryKeyMap, "", nil)
-=======
 		otelgo.AddAnnotation(ctx, "Fetching current item for deletion")
-		oldRes, _, _ := services.GetWithProjection(c.Request.Context(), deleteItem.TableName, deleteItem.PrimaryKeyMap, "", nil)
+		oldRes, _, _ := h.svc.GetWithProjection(c.Request.Context(), deleteItem.TableName, deleteItem.PrimaryKeyMap, "", nil)
 		otelgo.AddAnnotation(ctx, "Attempting to delete item")
->>>>>>> 9c5d562a
 		err := services.Delete(c.Request.Context(), deleteItem.TableName, deleteItem.PrimaryKeyMap, deleteItem.ConditionExpression, deleteItem.ExpressionAttributeMap, nil)
 		if err == nil {
 			otelgo.AddAnnotation(ctx, "Item deleted successfully")
@@ -679,12 +659,9 @@
 // @Router /update/ [post]
 // @Failure 401 {object} gin.H "{"errorMessage":"API access not allowed","errorCode": "E0005"}"
 func (h *APIHandler) Update(c *gin.Context) {
-<<<<<<< HEAD
-=======
 	startTime := time.Now()
 	ctx := c.Request.Context()
 	var err error
->>>>>>> 9c5d562a
 	defer PanicHandler(c)
 	defer c.Request.Body.Close()
 	otelInstance := models.GlobalProxy.OtelInst
@@ -729,13 +706,9 @@
 			c.JSON(errors.New("ValidationException", err).HTTPResponse(updateAttr))
 			return
 		}
-<<<<<<< HEAD
+
+		// Call UpdateExpression and capture response or error
 		resp, err := UpdateExpression(c.Request.Context(), updateAttr, h.svc)
-=======
-
-		// Call UpdateExpression and capture response or error
-		resp, err := UpdateExpression(c.Request.Context(), updateAttr)
->>>>>>> 9c5d562a
 		if err != nil {
 			otelgo.AddAnnotation(ctx, "Error during UpdateExpression")
 			c.JSON(errors.HTTPResponse(err, updateAttr))
@@ -871,7 +844,127 @@
 	return nil
 }
 
-<<<<<<< HEAD
+// TransactGetItems to get with projections
+// @Description Request items in a batch with projections.
+// @Summary Request items in a batch with projections.
+// @ID transact-get-with-projection
+// @Produce  json
+// @Success 200 {object} gin.H
+// @Param requestBody body models.TransactGetItemsRequest true "Please add request body of type models.TransactGetItemsRequest"
+// @Failure 500 {object} gin.H "{"errorMessage":"We had a problem with our server. Try again later.","errorCode":"E0001"}"
+// @Router /transactGetItems/ [post]
+// @Failure 401 {object} gin.H "{"errorMessage":"API access not allowed","errorCode": "E0005"}"
+func (h *APIHandler) TransactGetItems(c *gin.Context) {
+	start := time.Now()
+	ctx := c.Request.Context()
+
+	// Parse request body into struct
+	var transactGetMeta models.TransactGetItemsRequest
+	if err := c.ShouldBindJSON(&transactGetMeta); err != nil {
+		c.JSON(errors.New("ValidationException", err).HTTPResponse(transactGetMeta))
+		return
+	}
+	// Iterate over each transact item
+	for _, transactItem := range transactGetMeta.TransactItems {
+		getRequest := transactItem.Get
+
+		// Validate read permissions
+		if allow := h.svc.MayIReadOrWrite(getRequest.TableName, false, ""); !allow {
+			c.JSON(http.StatusOK, gin.H{"Responses": []gin.H{}})
+			return
+		}
+	}
+	// Fetch data from Spanner
+	output, err := transactGetDataSingleTable(ctx, transactGetMeta, h.svc)
+	if err != nil {
+		c.JSON(errors.HTTPResponse(err, transactGetMeta))
+		return
+	}
+
+	var currOutput []models.ResponseItem
+	for _, row := range output {
+		if row["Item"] != nil {
+			dataMap, ok := row["Item"].(map[string]interface{})
+			if !ok {
+				c.JSON(errors.New("Invalid data format").HTTPResponse(transactGetMeta))
+				return
+			}
+			convertedMap, err := ChangeMaptoDynamoMap(dataMap)
+			if err != nil {
+				c.JSON(errors.HTTPResponse(err, transactGetMeta))
+				return
+			}
+			currOutput = append(currOutput, models.ResponseItem{
+				TableName: row["TableName"],
+				Item:      map[string]interface{}{"L": []interface{}{convertedMap}},
+			})
+		} else {
+			c.JSON(errors.New("ValidationException").HTTPResponse(transactGetMeta))
+		}
+	}
+	// Send final response
+	c.JSON(http.StatusOK, gin.H{"Responses": currOutput})
+
+	// Log slow transactions
+	if time.Since(start) > time.Second*1 {
+		go fmt.Println("TransactGetCall", transactGetMeta)
+	}
+}
+
+// TransactGetDataSingleTable - fetch data from Spanner using Spanner TransactGetItems function
+//
+// This function takes a context, a TransactGetItemsRequest, a service, and returns a slice of maps and an error.
+// The function first gets the table configuration using the table name from the TransactGetItemsRequest.
+// Then it converts the projection expression to a slice of column names.
+// Then it creates two slices, pValues and sValues, to store the partition key and the sort key values.
+// Finally, it calls the SpannerTransactGetItems function on the Storage interface to fetch the data from Spanner.
+func transactGetDataSingleTable(ctx context.Context, transactGetMeta models.TransactGetItemsRequest, svc services.Service) ([]map[string]interface{}, error) {
+	// Convert DynamoDB Keys to Spanner KeyArray
+	var err1 error
+
+	tableProjectionCols := make(map[string][]string)
+	pValues := make(map[string]interface{})
+	sValues := make(map[string]interface{})
+
+	// Iterate over the TransactGetItemsRequest
+	for _, transactItem := range transactGetMeta.TransactItems {
+		// Get the GetItemRequest
+		getRequest := transactItem.Get
+
+		// Convert the DynamoDB KeyArray to a Spanner-style KeyArray
+		getRequest.KeyArray, err1 = ConvertDynamoArrayToMapArray(getRequest.TableName, []map[string]*dynamodb.AttributeValue{getRequest.Keys})
+		if err1 != nil {
+			return nil, nil
+		}
+
+		// Change ExpressionAttributeNames to Spanner-style
+		getRequest.ExpressionAttributeNames = ChangeColumnToSpannerExpressionName(getRequest.TableName, getRequest.ExpressionAttributeNames)
+
+		// Get the projection columns
+		projectionCols, pvalues, svalues, _ := svc.TransactGetProjectionCols(ctx, getRequest)
+		tableProjectionCols[getRequest.TableName] = projectionCols
+		pValues[getRequest.TableName] = pvalues
+		sValues[getRequest.TableName] = svalues
+	}
+
+	// Fetch data from Spanner
+	return svc.TransactGetItem(ctx, tableProjectionCols, pValues, sValues)
+}
+
+func recordMetrics(ctx context.Context, o *otelgo.OpenTelemetry, method string, start time.Time, err error) {
+	status := "OK"
+	if err != nil {
+		status = "failure"
+	}
+	o.RecordRequestCountMetric(ctx, otelgo.Attributes{
+		Method: method,
+		Status: status,
+	})
+	o.RecordLatencyMetric(ctx, start, otelgo.Attributes{
+		Method: method,
+	})
+}
+
 // TransactWriteItems performs a transactional write operation on a table
 // @Description Transact Write Items for performing transactional write operations on a table
 // @Summary Transact Write Items from table
@@ -1045,7 +1138,7 @@
 		updateDetails := details.(models.UpdateAttr)
 		resp, mut, err = TransactWriteUpdateExpression(c.Request.Context(), updateDetails, txn, svc)
 	case "Delete":
-		oldRes, _ := svc.GetWithProjection(c.Request.Context(), tableName, primaryKeyMap, "", nil)
+		oldRes, _, _ := svc.GetWithProjection(c.Request.Context(), tableName, primaryKeyMap, "", nil)
 		mut, err = services.TransactWriteDelete(c.Request.Context(), tableName, primaryKeyMap, conditionExpression, expressionAttr, nil, txn)
 		if err == nil {
 			resp, _ = ChangeMaptoDynamoMap(ChangeResponseToOriginalColumns(tableName, oldRes))
@@ -1084,7 +1177,7 @@
 	var oldResp map[string]interface{}
 
 	// Retrieve the existing item from Spanner using partition and sort keys
-	oldResp, err = storage.GetStorageInstance().SpannerGet(ctx, tableName, putObj[pKey], putObj[sKey], nil)
+	oldResp, _, err = storage.GetStorageInstance().SpannerGet(ctx, tableName, putObj[pKey], putObj[sKey], nil)
 	if err != nil {
 		return nil, nil, err
 	}
@@ -1097,125 +1190,4 @@
 
 	// Return the result and the mutation
 	return res, mut, nil
-=======
-// TransactGetItems to get with projections
-// @Description Request items in a batch with projections.
-// @Summary Request items in a batch with projections.
-// @ID transact-get-with-projection
-// @Produce  json
-// @Success 200 {object} gin.H
-// @Param requestBody body models.TransactGetItemsRequest true "Please add request body of type models.TransactGetItemsRequest"
-// @Failure 500 {object} gin.H "{"errorMessage":"We had a problem with our server. Try again later.","errorCode":"E0001"}"
-// @Router /transactGetItems/ [post]
-// @Failure 401 {object} gin.H "{"errorMessage":"API access not allowed","errorCode": "E0005"}"
-func (h *APIHandler) TransactGetItems(c *gin.Context) {
-	start := time.Now()
-	ctx := c.Request.Context()
-
-	// Parse request body into struct
-	var transactGetMeta models.TransactGetItemsRequest
-	if err := c.ShouldBindJSON(&transactGetMeta); err != nil {
-		c.JSON(errors.New("ValidationException", err).HTTPResponse(transactGetMeta))
-		return
-	}
-	// Iterate over each transact item
-	for _, transactItem := range transactGetMeta.TransactItems {
-		getRequest := transactItem.Get
-
-		// Validate read permissions
-		if allow := h.svc.MayIReadOrWrite(getRequest.TableName, false, ""); !allow {
-			c.JSON(http.StatusOK, gin.H{"Responses": []gin.H{}})
-			return
-		}
-	}
-	// Fetch data from Spanner
-	output, err := transactGetDataSingleTable(ctx, transactGetMeta, h.svc)
-	if err != nil {
-		c.JSON(errors.HTTPResponse(err, transactGetMeta))
-		return
-	}
-
-	var currOutput []models.ResponseItem
-	for _, row := range output {
-		if row["Item"] != nil {
-			dataMap, ok := row["Item"].(map[string]interface{})
-			if !ok {
-				c.JSON(errors.New("Invalid data format").HTTPResponse(transactGetMeta))
-				return
-			}
-			convertedMap, err := ChangeMaptoDynamoMap(dataMap)
-			if err != nil {
-				c.JSON(errors.HTTPResponse(err, transactGetMeta))
-				return
-			}
-			currOutput = append(currOutput, models.ResponseItem{
-				TableName: row["TableName"],
-				Item:      map[string]interface{}{"L": []interface{}{convertedMap}},
-			})
-		} else {
-			c.JSON(errors.New("ValidationException").HTTPResponse(transactGetMeta))
-		}
-	}
-	// Send final response
-	c.JSON(http.StatusOK, gin.H{"Responses": currOutput})
-
-	// Log slow transactions
-	if time.Since(start) > time.Second*1 {
-		go fmt.Println("TransactGetCall", transactGetMeta)
-	}
-}
-
-// TransactGetDataSingleTable - fetch data from Spanner using Spanner TransactGetItems function
-//
-// This function takes a context, a TransactGetItemsRequest, a service, and returns a slice of maps and an error.
-// The function first gets the table configuration using the table name from the TransactGetItemsRequest.
-// Then it converts the projection expression to a slice of column names.
-// Then it creates two slices, pValues and sValues, to store the partition key and the sort key values.
-// Finally, it calls the SpannerTransactGetItems function on the Storage interface to fetch the data from Spanner.
-func transactGetDataSingleTable(ctx context.Context, transactGetMeta models.TransactGetItemsRequest, svc services.Service) ([]map[string]interface{}, error) {
-	// Convert DynamoDB Keys to Spanner KeyArray
-	var err1 error
-
-	tableProjectionCols := make(map[string][]string)
-	pValues := make(map[string]interface{})
-	sValues := make(map[string]interface{})
-
-	// Iterate over the TransactGetItemsRequest
-	for _, transactItem := range transactGetMeta.TransactItems {
-		// Get the GetItemRequest
-		getRequest := transactItem.Get
-
-		// Convert the DynamoDB KeyArray to a Spanner-style KeyArray
-		getRequest.KeyArray, err1 = ConvertDynamoArrayToMapArray(getRequest.TableName, []map[string]*dynamodb.AttributeValue{getRequest.Keys})
-		if err1 != nil {
-			return nil, nil
-		}
-
-		// Change ExpressionAttributeNames to Spanner-style
-		getRequest.ExpressionAttributeNames = ChangeColumnToSpannerExpressionName(getRequest.TableName, getRequest.ExpressionAttributeNames)
-
-		// Get the projection columns
-		projectionCols, pvalues, svalues, _ := svc.TransactGetProjectionCols(ctx, getRequest)
-		tableProjectionCols[getRequest.TableName] = projectionCols
-		pValues[getRequest.TableName] = pvalues
-		sValues[getRequest.TableName] = svalues
-	}
-
-	// Fetch data from Spanner
-	return svc.TransactGetItem(ctx, tableProjectionCols, pValues, sValues)
-}
-
-func recordMetrics(ctx context.Context, o *otelgo.OpenTelemetry, method string, start time.Time, err error) {
-	status := "OK"
-	if err != nil {
-		status = "failure"
-	}
-	o.RecordRequestCountMetric(ctx, otelgo.Attributes{
-		Method: method,
-		Status: status,
-	})
-	o.RecordLatencyMetric(ctx, start, otelgo.Attributes{
-		Method: method,
-	})
->>>>>>> 9c5d562a
 }