module github.com/cloudspannerecosystem/dynamodb-adapter

go 1.22.7

toolchain go1.23.4

require (
	cloud.google.com/go/pubsub v1.45.3
	cloud.google.com/go/spanner v1.75.0
	github.com/GeertJohan/go.rice v1.0.2
	github.com/ahmetb/go-linq v3.0.0+incompatible
	github.com/alecthomas/template v0.0.0-20190718012654-fb15b899a751
	github.com/antonmedv/expr v1.9.0
	github.com/aws/aws-sdk-go v1.40.43
	github.com/fatih/structs v1.1.0 // indirect
	github.com/gavv/httpexpect/v2 v2.1.0
	github.com/gin-contrib/pprof v1.3.0
	github.com/gin-gonic/gin v1.7.4
	github.com/gorilla/websocket v1.4.2 // indirect
	github.com/imkira/go-interpol v1.1.0 // indirect
	github.com/opentracing/opentracing-go v1.2.0
	github.com/robfig/cron v1.2.0
	github.com/satori/go.uuid v1.2.0
	github.com/stretchr/testify v1.10.0
	github.com/swaggo/gin-swagger v1.3.1
	github.com/swaggo/swag v1.7.1
	github.com/valyala/fasthttp v1.15.1 // indirect
	github.com/xeipuuv/gojsonschema v1.2.0 // indirect
	go.uber.org/zap v1.19.1
<<<<<<< HEAD
	golang.org/x/tools v0.21.0 // indirect
	google.golang.org/api v0.56.0
	google.golang.org/genproto v0.0.0-20210909211513-a8c4777a87af
=======
	golang.org/x/tools v0.21.1-0.20240508182429-e35e4ccd0d2d // indirect
	google.golang.org/api v0.218.0
	google.golang.org/genproto v0.0.0-20250122153221-138b5a5a4fd4
>>>>>>> 84b80f0e
	gopkg.in/go-playground/assert.v1 v1.2.1
)

require (
<<<<<<< HEAD
	github.com/antlr4-go/antlr/v4 v4.13.1
	github.com/tj/assert v0.0.3
)

require (
	cloud.google.com/go v0.94.1 // indirect
=======
	cloud.google.com/go v0.118.1 // indirect
>>>>>>> 84b80f0e
	github.com/KyleBanks/depth v1.2.1 // indirect
	github.com/PuerkitoBio/purell v1.1.1 // indirect
	github.com/PuerkitoBio/urlesc v0.0.0-20170810143723-de5bf2ad4578 // indirect
	github.com/ajg/form v1.5.1 // indirect
	github.com/andybalholm/brotli v1.0.4 // indirect
	github.com/aws/aws-sdk-go-v2 v1.32.5
	github.com/daaku/go.zipexe v1.0.1 // indirect
	github.com/davecgh/go-spew v1.1.1 // indirect
	github.com/gin-contrib/sse v0.1.0 // indirect
	github.com/go-openapi/jsonpointer v0.19.5 // indirect
	github.com/go-openapi/jsonreference v0.19.6 // indirect
	github.com/go-openapi/spec v0.20.3 // indirect
	github.com/go-openapi/swag v0.19.15 // indirect
	github.com/go-playground/locales v0.14.0 // indirect
	github.com/go-playground/universal-translator v0.18.0 // indirect
	github.com/go-playground/validator/v10 v10.9.0 // indirect
	github.com/golang/groupcache v0.0.0-20210331224755-41bb18bfe9da // indirect
<<<<<<< HEAD
	github.com/golang/protobuf v1.5.2 // indirect
	github.com/google/go-cmp v0.6.0 // indirect
=======
	github.com/golang/protobuf v1.5.4 // indirect
>>>>>>> 84b80f0e
	github.com/google/go-querystring v1.0.0 // indirect
	github.com/googleapis/gax-go/v2 v2.14.1 // indirect
	github.com/jmespath/go-jmespath v0.4.0 // indirect
	github.com/josharian/intern v1.0.0 // indirect
	github.com/json-iterator/go v1.1.12 // indirect
	github.com/klauspost/compress v1.15.9 // indirect
	github.com/leodido/go-urn v1.2.1 // indirect
	github.com/mailru/easyjson v0.7.7 // indirect
	github.com/mattn/go-isatty v0.0.16 // indirect
	github.com/modern-go/concurrent v0.0.0-20180306012644-bacd9c7ef1dd // indirect
	github.com/modern-go/reflect2 v1.0.2 // indirect
	github.com/pmezard/go-difflib v1.0.0 // indirect
	github.com/sergi/go-diff v1.0.0 // indirect
	github.com/ugorji/go/codec v1.2.6 // indirect
	github.com/valyala/bytebufferpool v1.0.0 // indirect
	github.com/xeipuuv/gojsonpointer v0.0.0-20180127040702-4e3ac2762d5f // indirect
	github.com/xeipuuv/gojsonreference v0.0.0-20180127040603-bd5ef7bd5415 // indirect
	github.com/yalp/jsonpath v0.0.0-20180802001716-5cc68e5049a0 // indirect
	github.com/yudai/gojsondiff v1.0.0 // indirect
	github.com/yudai/golcs v0.0.0-20170316035057-ecda9a501e82 // indirect
	go.opencensus.io v0.24.0 // indirect
	go.uber.org/atomic v1.9.0 // indirect
	go.uber.org/multierr v1.7.0 // indirect
<<<<<<< HEAD
	golang.org/x/crypto v0.23.0 // indirect
	golang.org/x/exp v0.0.0-20240506185415-9bf2ced13842 // indirect
	golang.org/x/net v0.25.0 // indirect
	golang.org/x/oauth2 v0.0.0-20210819190943-2bc19b11175f // indirect
	golang.org/x/sync v0.7.0 // indirect
	golang.org/x/sys v0.20.0 // indirect
	golang.org/x/text v0.15.0 // indirect
	golang.org/x/xerrors v0.0.0-20200804184101-5ec99f83aff1 // indirect
	google.golang.org/appengine v1.6.7 // indirect
	google.golang.org/grpc v1.40.0 // indirect
	google.golang.org/protobuf v1.27.1 // indirect
=======
	golang.org/x/crypto v0.32.0 // indirect
	golang.org/x/net v0.34.0 // indirect
	golang.org/x/oauth2 v0.25.0 // indirect
	golang.org/x/sync v0.10.0 // indirect
	golang.org/x/sys v0.29.0 // indirect
	golang.org/x/text v0.21.0 // indirect
	google.golang.org/grpc v1.70.0 // indirect
	google.golang.org/protobuf v1.36.4 // indirect
>>>>>>> 84b80f0e
	gopkg.in/yaml.v2 v2.4.0
	gopkg.in/yaml.v3 v3.0.1
	moul.io/http2curl v1.0.1-0.20190925090545-5cd742060b0e // indirect
)

require (
	github.com/aws/aws-sdk-go-v2/service/dynamodb v1.37.1
	github.com/aws/smithy-go v1.22.1 // indirect
)

require (
	github.com/aws/aws-sdk-go-v2/config v1.28.5
	github.com/aws/aws-sdk-go-v2/internal/configsources v1.3.24 // indirect
	github.com/aws/aws-sdk-go-v2/internal/endpoints/v2 v2.6.24 // indirect
	github.com/aws/aws-sdk-go-v2/service/internal/accept-encoding v1.12.1 // indirect
	github.com/aws/aws-sdk-go-v2/service/internal/endpoint-discovery v1.10.5 // indirect
)

require (
	cel.dev/expr v0.19.0 // indirect
	cloud.google.com/go/auth v0.14.0 // indirect
	cloud.google.com/go/auth/oauth2adapt v0.2.7 // indirect
	cloud.google.com/go/compute/metadata v0.6.0 // indirect
	cloud.google.com/go/iam v1.3.1 // indirect
	cloud.google.com/go/longrunning v0.6.4 // indirect
	cloud.google.com/go/monitoring v1.23.0 // indirect
	github.com/GoogleCloudPlatform/grpc-gcp-go/grpcgcp v1.5.2 // indirect
	github.com/GoogleCloudPlatform/opentelemetry-operations-go/detectors/gcp v1.25.0 // indirect
	github.com/aws/aws-sdk-go-v2/credentials v1.17.46 // indirect
	github.com/aws/aws-sdk-go-v2/feature/ec2/imds v1.16.20 // indirect
	github.com/aws/aws-sdk-go-v2/internal/ini v1.8.1 // indirect
	github.com/aws/aws-sdk-go-v2/service/internal/presigned-url v1.12.5 // indirect
	github.com/aws/aws-sdk-go-v2/service/sso v1.24.6 // indirect
	github.com/aws/aws-sdk-go-v2/service/ssooidc v1.28.5 // indirect
	github.com/aws/aws-sdk-go-v2/service/sts v1.33.1 // indirect
	github.com/cespare/xxhash/v2 v2.3.0 // indirect
	github.com/cncf/xds/go v0.0.0-20240905190251-b4127c9b8d78 // indirect
	github.com/envoyproxy/go-control-plane/envoy v1.32.4 // indirect
	github.com/envoyproxy/protoc-gen-validate v1.2.1 // indirect
	github.com/felixge/httpsnoop v1.0.4 // indirect
	github.com/go-logr/logr v1.4.2 // indirect
	github.com/go-logr/stdr v1.2.2 // indirect
	github.com/google/s2a-go v0.1.9 // indirect
	github.com/google/uuid v1.6.0 // indirect
	github.com/googleapis/enterprise-certificate-proxy v0.3.4 // indirect
	github.com/planetscale/vtprotobuf v0.6.1-0.20240319094008-0393e58bdf10 // indirect
	go.opentelemetry.io/auto/sdk v1.1.0 // indirect
	go.opentelemetry.io/contrib/detectors/gcp v1.33.0 // indirect
	go.opentelemetry.io/contrib/instrumentation/google.golang.org/grpc/otelgrpc v0.58.0 // indirect
	go.opentelemetry.io/contrib/instrumentation/net/http/otelhttp v0.58.0 // indirect
	go.opentelemetry.io/otel v1.34.0 // indirect
	go.opentelemetry.io/otel/metric v1.34.0 // indirect
	go.opentelemetry.io/otel/sdk v1.34.0 // indirect
	go.opentelemetry.io/otel/sdk/metric v1.32.0 // indirect
	go.opentelemetry.io/otel/trace v1.34.0 // indirect
	golang.org/x/time v0.9.0 // indirect
	google.golang.org/genproto/googleapis/api v0.0.0-20250124145028-65684f501c47 // indirect
	google.golang.org/genproto/googleapis/rpc v0.0.0-20250124145028-65684f501c47 // indirect
)<|MERGE_RESOLUTION|>--- conflicted
+++ resolved
@@ -27,29 +27,19 @@
 	github.com/valyala/fasthttp v1.15.1 // indirect
 	github.com/xeipuuv/gojsonschema v1.2.0 // indirect
 	go.uber.org/zap v1.19.1
-<<<<<<< HEAD
-	golang.org/x/tools v0.21.0 // indirect
-	google.golang.org/api v0.56.0
-	google.golang.org/genproto v0.0.0-20210909211513-a8c4777a87af
-=======
 	golang.org/x/tools v0.21.1-0.20240508182429-e35e4ccd0d2d // indirect
 	google.golang.org/api v0.218.0
-	google.golang.org/genproto v0.0.0-20250122153221-138b5a5a4fd4
->>>>>>> 84b80f0e
+	google.golang.org/genproto v0.0.0-20250122153221-138b5a5a4fd4 // indirect
 	gopkg.in/go-playground/assert.v1 v1.2.1
 )
 
 require (
-<<<<<<< HEAD
 	github.com/antlr4-go/antlr/v4 v4.13.1
 	github.com/tj/assert v0.0.3
 )
 
 require (
-	cloud.google.com/go v0.94.1 // indirect
-=======
 	cloud.google.com/go v0.118.1 // indirect
->>>>>>> 84b80f0e
 	github.com/KyleBanks/depth v1.2.1 // indirect
 	github.com/PuerkitoBio/purell v1.1.1 // indirect
 	github.com/PuerkitoBio/urlesc v0.0.0-20170810143723-de5bf2ad4578 // indirect
@@ -67,12 +57,7 @@
 	github.com/go-playground/universal-translator v0.18.0 // indirect
 	github.com/go-playground/validator/v10 v10.9.0 // indirect
 	github.com/golang/groupcache v0.0.0-20210331224755-41bb18bfe9da // indirect
-<<<<<<< HEAD
-	github.com/golang/protobuf v1.5.2 // indirect
-	github.com/google/go-cmp v0.6.0 // indirect
-=======
 	github.com/golang/protobuf v1.5.4 // indirect
->>>>>>> 84b80f0e
 	github.com/google/go-querystring v1.0.0 // indirect
 	github.com/googleapis/gax-go/v2 v2.14.1 // indirect
 	github.com/jmespath/go-jmespath v0.4.0 // indirect
@@ -96,20 +81,8 @@
 	go.opencensus.io v0.24.0 // indirect
 	go.uber.org/atomic v1.9.0 // indirect
 	go.uber.org/multierr v1.7.0 // indirect
-<<<<<<< HEAD
-	golang.org/x/crypto v0.23.0 // indirect
+	golang.org/x/crypto v0.32.0 // indirect
 	golang.org/x/exp v0.0.0-20240506185415-9bf2ced13842 // indirect
-	golang.org/x/net v0.25.0 // indirect
-	golang.org/x/oauth2 v0.0.0-20210819190943-2bc19b11175f // indirect
-	golang.org/x/sync v0.7.0 // indirect
-	golang.org/x/sys v0.20.0 // indirect
-	golang.org/x/text v0.15.0 // indirect
-	golang.org/x/xerrors v0.0.0-20200804184101-5ec99f83aff1 // indirect
-	google.golang.org/appengine v1.6.7 // indirect
-	google.golang.org/grpc v1.40.0 // indirect
-	google.golang.org/protobuf v1.27.1 // indirect
-=======
-	golang.org/x/crypto v0.32.0 // indirect
 	golang.org/x/net v0.34.0 // indirect
 	golang.org/x/oauth2 v0.25.0 // indirect
 	golang.org/x/sync v0.10.0 // indirect
@@ -117,7 +90,6 @@
 	golang.org/x/text v0.21.0 // indirect
 	google.golang.org/grpc v1.70.0 // indirect
 	google.golang.org/protobuf v1.36.4 // indirect
->>>>>>> 84b80f0e
 	gopkg.in/yaml.v2 v2.4.0
 	gopkg.in/yaml.v3 v3.0.1
 	moul.io/http2curl v1.0.1-0.20190925090545-5cd742060b0e // indirect
