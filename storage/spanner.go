--- conflicted
+++ resolved
@@ -674,6 +674,20 @@
 					}
 					m[i][k] = string(ba)
 				}
+				if t == "L" && ok {
+					list, ok := v.([]interface{})
+					if !ok {
+						return errors.New("invalid list format")
+					}
+
+					jsonData, err := json.Marshal(list)
+					if err != nil {
+						return fmt.Errorf("error marshaling list to JSON: %w", err)
+					}
+
+					m[i][k] = string(jsonData)
+				}
+
 			}
 		}
 		mutations[i] = spanner.InsertOrUpdateMap(table, m[i])
@@ -1439,7 +1453,6 @@
 	return allRows, nil
 }
 
-<<<<<<< HEAD
 // SpannerTransactWritePut performs a transactional write operation in Spanner.
 // It checks for conditional expressions and updates the database accordingly.
 //
@@ -2005,7 +2018,8 @@
 	}
 
 	return status, nil
-=======
+}
+
 // InsertUpdateOrDeleteStatement performs insert, update, or delete operations on a Spanner database table
 // based on the provided query map.
 //
@@ -2044,5 +2058,4 @@
 	return spanner.CommitOptions{
 		MaxCommitDelay: &commitDelay,
 	}
->>>>>>> edba8253
 }