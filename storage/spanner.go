--- conflicted
+++ resolved
@@ -873,13 +873,10 @@
 			err = parseByteArrayColumn(r, i, k, singleRow)
 		case "NS":
 			err = parseNumberArrayColumn(r, i, k, singleRow)
-<<<<<<< HEAD
 		case "NULL":
 			err = parseNullColumn(r, i, k, singleRow)
-=======
 		case "L":
 			err = parseListColumn(r, i, k, singleRow)
->>>>>>> 3db45d1a
 		default:
 			return nil, errors.New("TypeNotFound", err, k)
 		}
