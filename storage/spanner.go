--- conflicted
+++ resolved
@@ -102,12 +102,8 @@
 }
 
 // SpannerGet - get with spanner
-<<<<<<< HEAD
-func (s Storage) SpannerGet(ctx context.Context, tableName string, pKeys, sKeys interface{}, projectionCols []string) (map[string]interface{}, error) {
+func (s Storage) SpannerGet(ctx context.Context, tableName string, pKeys, sKeys interface{}, projectionCols []string) (map[string]interface{}, map[string]interface{}, error) {
 	otelgo.AddAnnotation(ctx, SpannerGetAnnotation)
-=======
-func (s Storage) SpannerGet(ctx context.Context, tableName string, pKeys, sKeys interface{}, projectionCols []string) (map[string]interface{}, map[string]interface{}, error) {
->>>>>>> c8f27ea0
 	var key spanner.Key
 	if sKeys == nil {
 		key = spanner.Key{pKeys}
@@ -177,12 +173,8 @@
 }
 
 // SpannerPut - Spanner put insert a single object
-<<<<<<< HEAD
-func (s Storage) SpannerPut(ctx context.Context, table string, m map[string]interface{}, eval *models.Eval, expr *models.UpdateExpressionCondition) (map[string]interface{}, error) {
+func (s Storage) SpannerPut(ctx context.Context, table string, m map[string]interface{}, eval *models.Eval, expr *models.UpdateExpressionCondition, spannerRow map[string]interface{}) (map[string]interface{}, error) {
 	otelgo.AddAnnotation(ctx, SpannerPutAnnotation)
-=======
-func (s Storage) SpannerPut(ctx context.Context, table string, m map[string]interface{}, eval *models.Eval, expr *models.UpdateExpressionCondition, spannerRow map[string]interface{}) (map[string]interface{}, error) {
->>>>>>> c8f27ea0
 	update := map[string]interface{}{}
 	_, err := s.getSpannerClient(table).ReadWriteTransaction(ctx, func(ctx context.Context, t *spanner.ReadWriteTransaction) error {
 		tmpMap := map[string]interface{}{}
@@ -643,12 +635,8 @@
 }
 
 // SpannerBatchPut - this insert or update data in batch
-<<<<<<< HEAD
-func (s Storage) SpannerBatchPut(ctx context.Context, table string, m []map[string]interface{}) error {
+func (s Storage) SpannerBatchPut(ctx context.Context, table string, m []map[string]interface{}, spannerRow []map[string]interface{}) error {
 	otelgo.AddAnnotation(ctx, SpannerBatchPutAnnotation)
-=======
-func (s Storage) SpannerBatchPut(ctx context.Context, table string, m []map[string]interface{}, spannerRow []map[string]interface{}) error {
->>>>>>> c8f27ea0
 	mutations := make([]*spanner.Mutation, len(m))
 	ddl := models.TableDDL[utils.ChangeTableNameForSpanner(table)]
 	table = utils.ChangeTableNameForSpanner(table)
