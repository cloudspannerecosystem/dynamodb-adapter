--- conflicted
+++ resolved
@@ -904,39 +904,7 @@
 		case "B":
 			err = parseBytesColumn(r, i, k, singleRow)
 		case "N":
-<<<<<<< HEAD
-			var s spanner.NullFloat64
-			err := r.Column(i, &s)
-			if err != nil {
-				if strings.Contains(err.Error(), "ambiguous column name") {
-					continue
-				}
-				return nil, errors.New("ValidationException", err, k)
-
-			}
-			if !s.IsNull() {
-				singleRow[k] = s.Float64
-			}
-		case "NUmeric":
-			var s spanner.NullNumeric
-			err := r.Column(i, &s)
-			if err != nil {
-				if strings.Contains(err.Error(), "ambiguous column name") {
-					continue
-				}
-				return nil, errors.New("ValidationException", err, k)
-			}
-			if !s.IsNull() {
-				if s.Numeric.IsInt() {
-					tmp, _ := s.Numeric.Float64()
-					singleRow[k] = int64(tmp)
-				} else {
-					singleRow[k], _ = s.Numeric.Float64()
-				}
-			}
-=======
 			err = parseNumericColumn(r, i, k, singleRow)
->>>>>>> a2d960a3
 		case "BOOL":
 			err = parseBoolColumn(r, i, k, singleRow)
 		case "SS":
@@ -945,6 +913,8 @@
 			err = parseByteArrayColumn(r, i, k, singleRow)
 		case "NS":
 			err = parseNumberArrayColumn(r, i, k, singleRow)
+		case "L":
+			err = parseListColumn(r, i, k, singleRow)
 		default:
 			return nil, errors.New("TypeNotFound", err, k)
 		}
@@ -1177,25 +1147,45 @@
 					}
 				}
 			}
-		case "L":
-			var jsonValue spanner.NullJSON
-			err := r.Column(i, &jsonValue)
-			if err != nil {
-				if strings.Contains(err.Error(), "ambiguous column name") {
-					continue
-				}
-				return nil, errors.New("ValidationException", err, k)
-			}
-			if !jsonValue.IsNull() {
-				parsed := parseDynamoDBJSON(jsonValue.Value)
-				singleRow[k] = parsed
-			}
-
 		}
 	}
 	return m
 }
 
+// parseListColumn parses a list column from a Spanner row.
+//
+// Args:
+//
+//	r: The Spanner row.
+//	idx: The column index.
+//	col: The column name.
+//	row: The map to store the parsed value.
+//
+// Returns:
+//
+//	An error if any occurs during column retrieval.
+func parseListColumn(r *spanner.Row, idx int, col string, row map[string]interface{}) error {
+	var jsonValue spanner.NullJSON
+	err := r.Column(idx, &jsonValue)
+	if err != nil && !strings.Contains(err.Error(), "ambiguous column name") {
+		return err
+	}
+	if !jsonValue.IsNull() {
+		parsed := parseDynamoDBJSON(jsonValue.Value)
+		row[col] = parsed
+	}
+	return nil
+}
+
+// parseDynamoDBJSON parses a DynamoDB JSON structure into a Go native type.
+//
+// Args:
+//
+//	value: The value to parse, which can be a map, list, or primitive type.
+//
+// Returns:
+//
+//	The parsed Go native type (interface{}).
 func parseDynamoDBJSON(value interface{}) interface{} {
 	if value == nil {
 		return nil
@@ -1212,6 +1202,11 @@
 				return num
 			case "BOOL": // Boolean
 				return val.(bool)
+			case "NULL": // Null
+				if val.(bool) {
+					return nil
+				}
+				return value
 			case "M": // Map (nested object)
 				result := make(map[string]interface{})
 				for k, nestedVal := range val.(map[string]interface{}) {
