// Copyright 2020 Google LLC
//
// Licensed under the Apache License, Version 2.0 (the "License");
// you may not use this file except in compliance with the License.
// You may obtain a copy of the License at
//
// http://www.apache.org/licenses/LICENSE-2.0
//
// Unless required by applicable law or agreed to in writing, software
// distributed under the License is distributed on an "AS IS" BASIS,
// WITHOUT WARRANTIES OR CONDITIONS OF ANY KIND, either express or implied.
// See the License for the specific language governing permissions and
// limitations under the License.

package main

import (
	"context"
	"fmt"
	"log"
	"net/http"
	"os"
	"testing"

	"github.com/aws/aws-sdk-go/aws"
	"github.com/aws/aws-sdk-go/service/dynamodb"
	"github.com/cloudspannerecosystem/dynamodb-adapter/api"
	"github.com/cloudspannerecosystem/dynamodb-adapter/apitesting"
	"github.com/cloudspannerecosystem/dynamodb-adapter/initializer"
	"github.com/cloudspannerecosystem/dynamodb-adapter/models"
	httpexpect "github.com/gavv/httpexpect/v2"
	"github.com/gin-gonic/gin"
	"gopkg.in/yaml.v2"
)

// database name used in all the test cases
var databaseName string
var readConfigFile = os.ReadFile

// params for TestGetItemAPI
var (
	getItemTest1 = models.GetItemMeta{
		TableName: "employee",
	}
	getItemTest1_1 = models.GetItemMeta{
		TableName: "employee",
		Key: map[string]*dynamodb.AttributeValue{
			"emp_id": {N: aws.String("")},
		},
	}
	getItemTest2 = models.GetItemMeta{
		TableName: "employee",
		Key: map[string]*dynamodb.AttributeValue{
			"emp_id": {N: aws.String("2")},
		},
	}
	getItemTest2Output = `{"Item":{"address":{"S":"New York"},"age":{"N":"20"},"emp_id":{"N":"2"},"first_name":{"S":"Catalina"},"last_name":{"S":"Smith"},"phone_numbers":{"SS":["+1333333333"]},"profile_pics":{"BS":["U29tZUJ5dGVzRGF0YTM="]},"salaries":{"NS":["3000"]}}}`

	getItemTest3 = models.GetItemMeta{
		TableName: "employee",
		Key: map[string]*dynamodb.AttributeValue{
			"emp_id": {N: aws.String("2")},
		},
		ProjectionExpression: "emp_id, address, phone_numbers, salaries",
	}
	getItemTest3Output = `{"Item":{"address":{"S":"New York"},"emp_id":{"N":"2"},"phone_numbers":{"SS":["+1333333333"]},"salaries":{"NS":["3000"]}}}`

	getItemTest4 = models.GetItemMeta{
		TableName: "employee",
		Key: map[string]*dynamodb.AttributeValue{
			"emp_id": {N: aws.String("2")},
		},
		ProjectionExpression: "#emp, address, profile_pics",
		ExpressionAttributeNames: map[string]string{
			"#emp": "emp_id",
		},
	}
	getItemTest4Output = `{"Item":{"address":{"S":"New York"},"emp_id":{"N":"2"},"profile_pics":{"BS":["U29tZUJ5dGVzRGF0YTM="]}}}`

	getItemTest5 = models.GetItemMeta{
		TableName: "employee",
		Key: map[string]*dynamodb.AttributeValue{
			"emp_id": {N: aws.String("2")},
		},
		ProjectionExpression: "#emp, address",
	}
<<<<<<< HEAD
	getItemTest5Output = `{"Item":{"address":{"S":"Ney York"}}}`
	getItemTestForList = models.GetItemMeta{
		TableName: "test_table",
		Key: map[string]*dynamodb.AttributeValue{
			"rank_list": {S: aws.String("rank_list")},
		},
	}
	getItemTestForListOutput = `{"Item":{"category":{"S":"category"},"id":{"S":"testing"},"list_type":{"L":[{"S":"John Doe"},{"S":"62536"},{"BOOL":true}]},"rank_list":{"S":"rank_list"},"updated_at":{"S":"2024-12-04T11:02:02Z"}}}`
=======
	getItemTest5Output = `{"Item":{"address":{"S":"New York"}}}`
>>>>>>> a2d960a3
)

// params for TestGetBatchAPI
var (
	TestGetBatch1Name = "1: wrong url"
	TestGetBatch1     = models.BatchGetMeta{
		RequestItems: map[string]models.BatchGetWithProjectionMeta{
			"employee": {},
		},
	}

	TestGetBatch2Name = "2: only table name"
	TestGetBatch2     = models.BatchGetMeta{
		RequestItems: map[string]models.BatchGetWithProjectionMeta{
			"employee": {},
		},
	}
	TestGetBatch2Output = `{"Responses":{"employee":[]}}`

	TestGetBatch3Name = "3: Keys present for 1 table"
	TestGetBatch3     = models.BatchGetMeta{
		RequestItems: map[string]models.BatchGetWithProjectionMeta{
			"employee": {
				Keys: []map[string]*dynamodb.AttributeValue{
					{"emp_id": {N: aws.String("1")}},
					{"emp_id": {N: aws.String("5")}},
					{"emp_id": {N: aws.String("3")}},
				},
			},
		},
	}
	TestGetBatch3Output = `{"Responses":{"employee":[{"address":{"S":"Shamli"},"age":{"N":"10"},"emp_id":{"N":"1"},"first_name":{"S":"Marc"},"last_name":{"S":"Richards"},"phone_numbers":{"SS":["+1111111111","+1222222222"]},"profile_pics":{"BS":["U29tZUJ5dGVzRGF0YTE=","U29tZUJ5dGVzRGF0YTI="]},"salaries":{"NS":["1000.5","2000.75"]}},{"address":{"S":"Pune"},"age":{"N":"30"},"emp_id":{"N":"3"},"first_name":{"S":"Alice"},"last_name":{"S":"Trentor"},"phone_numbers":{"SS":["+1444444444","+1555555555"]},"profile_pics":{"BS":["U29tZUJ5dGVzRGF0YTQ=","U29tZUJ5dGVzRGF0YTU="]},"salaries":{"NS":["4000.25","5000.5","6000.75"]}},{"address":{"S":"London"},"age":{"N":"50"},"emp_id":{"N":"5"},"first_name":{"S":"David"},"last_name":{"S":"Lomond"},"phone_numbers":{"SS":["+1777777777","+1888888888","+1999999999"]},"profile_pics":{"BS":["U29tZUJ5dGVzRGF0YTc=","U29tZUJ5dGVzRGF0YTg="]},"salaries":{"NS":["9000.5"]}}]}}`

	TestGetBatch4Name = "4: Keys present for 2 table"
	TestGetBatch4     = models.BatchGetMeta{
		RequestItems: map[string]models.BatchGetWithProjectionMeta{
			"employee": {
				Keys: []map[string]*dynamodb.AttributeValue{
					{"emp_id": {N: aws.String("1")}},
					{"emp_id": {N: aws.String("5")}},
					{"emp_id": {N: aws.String("3")}},
				},
			},
			"department": {
				Keys: []map[string]*dynamodb.AttributeValue{
					{"d_id": {N: aws.String("100")}},
					{"d_id": {N: aws.String("300")}},
				},
			},
		},
	}
	TestGetBatch4Output = `{"Responses":{"department":[{"d_id":{"N":"100"},"d_name":{"S":"Engineering"},"d_specialization":{"S":"CSE, ECE, Civil"}},{"d_id":{"N":"300"},"d_name":{"S":"Culture"},"d_specialization":{"S":"History"}}],"employee":[{"address":{"S":"Shamli"},"age":{"N":"10"},"emp_id":{"N":"1"},"first_name":{"S":"Marc"},"last_name":{"S":"Richards"},"phone_numbers":{"SS":["+1111111111","+1222222222"]},"profile_pics":{"BS":["U29tZUJ5dGVzRGF0YTE=","U29tZUJ5dGVzRGF0YTI="]},"salaries":{"NS":["1000.5","2000.75"]}},{"address":{"S":"Pune"},"age":{"N":"30"},"emp_id":{"N":"3"},"first_name":{"S":"Alice"},"last_name":{"S":"Trentor"},"phone_numbers":{"SS":["+1444444444","+1555555555"]},"profile_pics":{"BS":["U29tZUJ5dGVzRGF0YTQ=","U29tZUJ5dGVzRGF0YTU="]},"salaries":{"NS":["4000.25","5000.5","6000.75"]}},{"address":{"S":"London"},"age":{"N":"50"},"emp_id":{"N":"5"},"first_name":{"S":"David"},"last_name":{"S":"Lomond"},"phone_numbers":{"SS":["+1777777777","+1888888888","+1999999999"]},"profile_pics":{"BS":["U29tZUJ5dGVzRGF0YTc=","U29tZUJ5dGVzRGF0YTg="]},"salaries":{"NS":["9000.5"]}}]}}`

	TestGetBatch5Name = "5: ProjectionExpression without ExpressionAttributeNames for 1 table"
	TestGetBatch5     = models.BatchGetMeta{
		RequestItems: map[string]models.BatchGetWithProjectionMeta{
			"employee": {
				Keys: []map[string]*dynamodb.AttributeValue{
					{"emp_id": {N: aws.String("1")}},
					{"emp_id": {N: aws.String("5")}},
					{"emp_id": {N: aws.String("3")}},
				},
				ProjectionExpression: "emp_id, address, first_name, last_name, phone_numbers, profile_pics, address",
			},
		},
	}
	TestGetBatch5Output = `{"Responses":{"employee":[{"address":{"S":"Shamli"},"emp_id":{"N":"1"},"first_name":{"S":"Marc"},"last_name":{"S":"Richards"},"phone_numbers":{"SS":["+1111111111","+1222222222"]},"profile_pics":{"BS":["U29tZUJ5dGVzRGF0YTE=","U29tZUJ5dGVzRGF0YTI="]}},{"address":{"S":"Pune"},"emp_id":{"N":"3"},"first_name":{"S":"Alice"},"last_name":{"S":"Trentor"},"phone_numbers":{"SS":["+1444444444","+1555555555"]},"profile_pics":{"BS":["U29tZUJ5dGVzRGF0YTQ=","U29tZUJ5dGVzRGF0YTU="]}},{"address":{"S":"London"},"emp_id":{"N":"5"},"first_name":{"S":"David"},"last_name":{"S":"Lomond"},"phone_numbers":{"SS":["+1777777777","+1888888888","+1999999999"]},"profile_pics":{"BS":["U29tZUJ5dGVzRGF0YTc=","U29tZUJ5dGVzRGF0YTg="]}}]}}`

	TestGetBatch6Name = "6: ProjectionExpression without ExpressionAttributeNames for 2 table"
	TestGetBatch6     = models.BatchGetMeta{
		RequestItems: map[string]models.BatchGetWithProjectionMeta{
			"employee": {
				Keys: []map[string]*dynamodb.AttributeValue{
					{"emp_id": {N: aws.String("1")}},
					{"emp_id": {N: aws.String("5")}},
					{"emp_id": {N: aws.String("3")}},
				},
				ProjectionExpression: "emp_id, address, first_name, last_name, phone_numbers, profile_pics, address",
			},
			"department": {
				Keys: []map[string]*dynamodb.AttributeValue{
					{"d_id": {N: aws.String("100")}},
					{"d_id": {N: aws.String("300")}},
				},
				ProjectionExpression: "d_id, d_name, d_specialization",
			},
		},
	}
	TestGetBatch6Output = `{"Responses":{"department":[{"d_id":{"N":"100"},"d_name":{"S":"Engineering"},"d_specialization":{"S":"CSE, ECE, Civil"}},{"d_id":{"N":"300"},"d_name":{"S":"Culture"},"d_specialization":{"S":"History"}}],"employee":[{"address":{"S":"Shamli"},"emp_id":{"N":"1"},"first_name":{"S":"Marc"},"last_name":{"S":"Richards"},"phone_numbers":{"SS":["+1111111111","+1222222222"]},"profile_pics":{"BS":["U29tZUJ5dGVzRGF0YTE=","U29tZUJ5dGVzRGF0YTI="]}},{"address":{"S":"Pune"},"emp_id":{"N":"3"},"first_name":{"S":"Alice"},"last_name":{"S":"Trentor"},"phone_numbers":{"SS":["+1444444444","+1555555555"]},"profile_pics":{"BS":["U29tZUJ5dGVzRGF0YTQ=","U29tZUJ5dGVzRGF0YTU="]}},{"address":{"S":"London"},"emp_id":{"N":"5"},"first_name":{"S":"David"},"last_name":{"S":"Lomond"},"phone_numbers":{"SS":["+1777777777","+1888888888","+1999999999"]},"profile_pics":{"BS":["U29tZUJ5dGVzRGF0YTc=","U29tZUJ5dGVzRGF0YTg="]}}]}}`

	TestGetBatch7Name = "7: ProjectionExpression with ExpressionAttributeNames for 1 table"
	TestGetBatch7     = models.BatchGetMeta{
		RequestItems: map[string]models.BatchGetWithProjectionMeta{
			"employee": {
				Keys: []map[string]*dynamodb.AttributeValue{
					{"emp_id": {N: aws.String("1")}},
					{"emp_id": {N: aws.String("5")}},
					{"emp_id": {N: aws.String("3")}},
				},
				ProjectionExpression: "#emp, #add, first_name, last_name, phone_numbers, profile_pics, address",
				ExpressionAttributeNames: map[string]string{
					"#emp": "emp_id",
					"#add": "address",
				},
			},
		},
	}
	TestGetBatch7Output = `{"Responses":{"employee":[{"address":{"S":"Shamli"},"emp_id":{"N":"1"},"first_name":{"S":"Marc"},"last_name":{"S":"Richards"},"phone_numbers":{"SS":["+1111111111","+1222222222"]},"profile_pics":{"BS":["U29tZUJ5dGVzRGF0YTE=","U29tZUJ5dGVzRGF0YTI="]}},{"address":{"S":"Pune"},"emp_id":{"N":"3"},"first_name":{"S":"Alice"},"last_name":{"S":"Trentor"},"phone_numbers":{"SS":["+1444444444","+1555555555"]},"profile_pics":{"BS":["U29tZUJ5dGVzRGF0YTQ=","U29tZUJ5dGVzRGF0YTU="]}},{"address":{"S":"London"},"emp_id":{"N":"5"},"first_name":{"S":"David"},"last_name":{"S":"Lomond"},"phone_numbers":{"SS":["+1777777777","+1888888888","+1999999999"]},"profile_pics":{"BS":["U29tZUJ5dGVzRGF0YTc=","U29tZUJ5dGVzRGF0YTg="]}}]}}`

	TestGetBatch8Name = "8: ProjectionExpression with ExpressionAttributeNames for 2 table"
	TestGetBatch8     = models.BatchGetMeta{
		RequestItems: map[string]models.BatchGetWithProjectionMeta{
			"employee": {
				Keys: []map[string]*dynamodb.AttributeValue{
					{"emp_id": {N: aws.String("1")}},
					{"emp_id": {N: aws.String("5")}},
					{"emp_id": {N: aws.String("3")}},
				},
				ProjectionExpression: "#emp, #add, first_name, last_name, phone_numbers, profile_pics, address",
				ExpressionAttributeNames: map[string]string{
					"#emp": "emp_id",
					"#add": "address",
				},
			},
			"department": {
				Keys: []map[string]*dynamodb.AttributeValue{
					{"d_id": {N: aws.String("100")}},
					{"d_id": {N: aws.String("300")}},
				},
				ProjectionExpression: "d_id, #dn, #ds",
				ExpressionAttributeNames: map[string]string{
					"#ds": "d_specialization",
					"#dn": "d_name",
				},
			},
		},
	}
	TestGetBatch8Output = `{"Responses":{"department":[{"d_id":{"N":"100"},"d_name":{"S":"Engineering"},"d_specialization":{"S":"CSE, ECE, Civil"}},{"d_id":{"N":"300"},"d_name":{"S":"Culture"},"d_specialization":{"S":"History"}}],"employee":[{"address":{"S":"Shamli"},"emp_id":{"N":"1"},"first_name":{"S":"Marc"},"last_name":{"S":"Richards"},"phone_numbers":{"SS":["+1111111111","+1222222222"]},"profile_pics":{"BS":["U29tZUJ5dGVzRGF0YTE=","U29tZUJ5dGVzRGF0YTI="]}},{"address":{"S":"Pune"},"emp_id":{"N":"3"},"first_name":{"S":"Alice"},"last_name":{"S":"Trentor"},"phone_numbers":{"SS":["+1444444444","+1555555555"]},"profile_pics":{"BS":["U29tZUJ5dGVzRGF0YTQ=","U29tZUJ5dGVzRGF0YTU="]}},{"address":{"S":"London"},"emp_id":{"N":"5"},"first_name":{"S":"David"},"last_name":{"S":"Lomond"},"phone_numbers":{"SS":["+1777777777","+1888888888","+1999999999"]},"profile_pics":{"BS":["U29tZUJ5dGVzRGF0YTc=","U29tZUJ5dGVzRGF0YTg="]}}]}}`

	TestGetBatch9Name = "9: ProjectionExpression but ExpressionAttributeNames not present"
	TestGetBatch9     = models.BatchGetMeta{
		RequestItems: map[string]models.BatchGetWithProjectionMeta{
			"employee": {
				Keys: []map[string]*dynamodb.AttributeValue{
					{"emp_id": {N: aws.String("1")}},
					{"emp_id": {N: aws.String("5")}},
					{"emp_id": {N: aws.String("3")}},
				},
				ProjectionExpression: "#emp, #add, first_name, last_name phone_numbers, profile_pics, address",
			},
		},
	}
	TestGetBatch9Output = `{"Responses":{"employee":[{"address":{"S":"Shamli"},"first_name":{"S":"Marc"},"profile_pics":{"BS":["U29tZUJ5dGVzRGF0YTE=","U29tZUJ5dGVzRGF0YTI="]}},{"address":{"S":"Pune"},"first_name":{"S":"Alice"},"profile_pics":{"BS":["U29tZUJ5dGVzRGF0YTQ=","U29tZUJ5dGVzRGF0YTU="]}},{"address":{"S":"London"},"first_name":{"S":"David"},"profile_pics":{"BS":["U29tZUJ5dGVzRGF0YTc=","U29tZUJ5dGVzRGF0YTg="]}}]}}`

	TestGetBatch10Name = "10: Wrong Keys"
	TestGetBatch10     = models.BatchGetMeta{
		RequestItems: map[string]models.BatchGetWithProjectionMeta{
			"employee": {
				Keys: []map[string]*dynamodb.AttributeValue{
					{"emp_id": {S: aws.String("1")}},
					{"emp_id": {N: aws.String("5")}},
					{"emp_id": {N: aws.String("3")}},
				},
			},
		},
	}
	TestGetBatchForListName = "Test: BatchGet for Multiple Keys in List Dyanmo table"
	TestGetBatchForList     = models.BatchGetMeta{
		RequestItems: map[string]models.BatchGetWithProjectionMeta{
			"test_table": {
				Keys: []map[string]*dynamodb.AttributeValue{
					{"rank_list": {S: aws.String("rank_list")}},
					{"rank_list": {S: aws.String("rank_list1")}},
					{"rank_list": {S: aws.String("rank_list2")}},
				},
			},
		},
	}
	TestGetBatchForListOutput = `{"Responses":{"test_table":[{"category":{"S":"category"},"id":{"S":"testing"},"list_type":{"L":[{"S":"John doe"},{"S":"62536"},{"B":true}]}","rank_list":{"S":"rank_list"},"updated_at":{"S":"2024-12-04T11:02:02Z"}},{"category":{"S":"category1"},"id":{"S":"id"},"list_type":{"L":[{"S":"string_value"},{"N":"12345"},{"BOOL":true},{"NULL":true}, "M":{"key":{"N":"1245"}}},{"L":[{"N":"1"},{"N":"2"},{"N":"3"}]},{"S":"testing"}]},"rank_list":{"S":"rank_list1"},"updated_at":{"S":"2024-12-04T11:02:02Z"}},{"category":{"S":"category2"},"id":{"S":"id2"},"list_type":{"L":[{"S":"test"},{"S":"dummy_value"},{"S":"62536"}]},"rank_list":{"S":"rank_list2"},"updated_at":{"S":"2024-12-04T11:02:02Z"}})]}}`
)

// test Data for Query API
var (
	//empty 404
	queryTestCase0 = models.Query{}

	//only table name
	queryTestCase1 = models.Query{
		TableName: "employee",
	}

	//table & projection expression
	queryTestCase2 = models.Query{
		TableName:            "employee",
		ProjectionExpression: "emp_id, first_name, #last ",
	}

	//projection expression with ExpressionAttributeNames
	queryTestCase3 = models.Query{
		TableName: "employee",
		ExpressionAttributeNames: map[string]string{
			"#last": "last_name",
			"#emp":  "emp_id",
		},
		ProjectionExpression: "#emp, first_name, #last ",
	}

	// KeyconditionExpression
	queryTestCase4 = models.Query{
		TableName: "employee",
		ExpressionAttributeNames: map[string]string{
			"#last": "last_name",
			"#emp":  "emp_id",
		},
		ProjectionExpression: "#emp, first_name, #last ",
		RangeExp:             "#emp = :val1 ",
		ExpressionAttributeValues: map[string]*dynamodb.AttributeValue{
			":val1": {N: aws.String("2")},
		},
	}

	//(400 bad request) KeyconditionExpression without ExpressionAttributeValues
	queryTestCase5 = models.Query{
		TableName: "employee",
		ExpressionAttributeNames: map[string]string{
			"#last": "last_name",
			"#emp":  "emp_id",
		},
		ProjectionExpression: "#emp, first_name, #last ",
		RangeExp:             "#emp = :val1",
	}

	//with filter experssion
	queryTestCase6 = models.Query{
		TableName: "employee",
		ExpressionAttributeNames: map[string]string{
			"#last": "last_name",
			"#emp":  "emp_id",
		},
		ProjectionExpression: "#emp, first_name, #last ",
		RangeExp:             "#emp = :val1",
		ExpressionAttributeValues: map[string]*dynamodb.AttributeValue{
			":val1": {N: aws.String("3")},
			":last": {S: aws.String("Trentor")},
		},
		FilterExp: "last_name = :last",
	}

	//(400 bad request) filter expression but value not present
	queryTestCase7 = models.Query{
		TableName: "employee",
		ExpressionAttributeNames: map[string]string{
			"#last": "last_name",
			"#emp":  "emp_id",
		},
		ProjectionExpression: "#emp, first_name, #last ",
		RangeExp:             "#emp = :val1",
		ExpressionAttributeValues: map[string]*dynamodb.AttributeValue{
			":val1": {N: aws.String("3")},
		},
		FilterExp: "last_name = :last",
	}

	//only filter expression
	queryTestCase8 = models.Query{
		TableName: "employee",
		ExpressionAttributeNames: map[string]string{
			"#last": "last_name",
			"#emp":  "emp_id",
		},
		ProjectionExpression: "#emp, first_name, #last ",
		ExpressionAttributeValues: map[string]*dynamodb.AttributeValue{
			":last": {S: aws.String("Trentor")},
		},
		FilterExp: "last_name = :last",
	}

	//ScanIndexForward with filter & Keyconditions expression
	queryTestCase9 = models.Query{
		TableName: "employee",
		ExpressionAttributeNames: map[string]string{
			"#last": "last_name",
			"#emp":  "emp_id",
		},
		ProjectionExpression: "#emp, first_name, #last ",
		RangeExp:             "#emp = :val1",
		ExpressionAttributeValues: map[string]*dynamodb.AttributeValue{
			":val1": {N: aws.String("3")},
			":last": {S: aws.String("Trentor")},
		},
		FilterExp:     "last_name = :last",
		SortAscending: true,
	}

	//with ScanIndexForward only
	queryTestCase10 = models.Query{
		TableName:     "employee",
		SortAscending: true,
	}

	//with Limit
	queryTestCase11 = models.Query{
		TableName: "employee",
		Limit:     4,
	}

	//with Limit & ScanIndexForward
	queryTestCase12 = models.Query{
		TableName:     "employee",
		SortAscending: true,
		Limit:         4,
	}

	//only count
	queryTestCase13 = models.Query{
		TableName: "employee",
		Select:    "COUNT",
	}

	//count with other attributes present
	queryTestCase14 = models.Query{
		TableName: "employee",
		ExpressionAttributeNames: map[string]string{
			"#last": "last_name",
			"#emp":  "emp_id",
		},
		ProjectionExpression: "#emp, first_name, #last ",
		RangeExp:             "#emp = :val1",
		ExpressionAttributeValues: map[string]*dynamodb.AttributeValue{
			":val1": {N: aws.String("3")},
			":last": {S: aws.String("Trentor")},
		},
		FilterExp: "last_name = :last",
		Select:    "COUNT",
		Limit:     4,
	}

	//Select with other than count
	queryTestCase15 = models.Query{
		TableName: "employee",
		ExpressionAttributeNames: map[string]string{
			"#last": "last_name",
			"#emp":  "emp_id",
		},
		ProjectionExpression: "#emp, first_name, #last ",
		RangeExp:             "#emp = :val1",
		ExpressionAttributeValues: map[string]*dynamodb.AttributeValue{
			":val1": {N: aws.String("3")},
			":last": {S: aws.String("Trentor")},
		},
		FilterExp: "last_name = :last",
		Select:    "ALL",
	}

	//all attributes
	queryTestCase16 = models.Query{
		TableName: "employee",
		ExpressionAttributeNames: map[string]string{
			"#last": "last_name",
			"#emp":  "emp_id",
		},
		ProjectionExpression: "#emp, first_name, #last ",
		RangeExp:             "#emp = :val1",
		ExpressionAttributeValues: map[string]*dynamodb.AttributeValue{
			":val1": {N: aws.String("3")},
			":last": {S: aws.String("Trentor")},
		},
		FilterExp:     "last_name = :last",
		Select:        "COUNT",
		SortAscending: true,
		Limit:         4,
	}

	queryTestCaseOutput1 = `{"Count":5,"Items":[{"address":{"S":"Shamli"},"age":{"N":"10"},"emp_id":{"N":"1"},"first_name":{"S":"Marc"},"last_name":{"S":"Richards"},"phone_numbers":{"SS":["+1111111111","+1222222222"]},"profile_pics":{"BS":["U29tZUJ5dGVzRGF0YTE=","U29tZUJ5dGVzRGF0YTI="]},"salaries":{"NS":["1000.5","2000.75"]}},{"address":{"S":"New York"},"age":{"N":"20"},"emp_id":{"N":"2"},"first_name":{"S":"Catalina"},"last_name":{"S":"Smith"},"phone_numbers":{"SS":["+1333333333"]},"profile_pics":{"BS":["U29tZUJ5dGVzRGF0YTM="]},"salaries":{"NS":["3000"]}},{"address":{"S":"Pune"},"age":{"N":"30"},"emp_id":{"N":"3"},"first_name":{"S":"Alice"},"last_name":{"S":"Trentor"},"phone_numbers":{"SS":["+1444444444","+1555555555"]},"profile_pics":{"BS":["U29tZUJ5dGVzRGF0YTQ=","U29tZUJ5dGVzRGF0YTU="]},"salaries":{"NS":["4000.25","5000.5","6000.75"]}},{"address":{"S":"Silicon Valley"},"age":{"N":"40"},"emp_id":{"N":"4"},"first_name":{"S":"Lea"},"last_name":{"S":"Martin"},"phone_numbers":{"SS":["+1666666666"]},"profile_pics":{"BS":["U29tZUJ5dGVzRGF0YTY="]},"salaries":{"NS":["7000","8000.25"]}},{"address":{"S":"London"},"age":{"N":"50"},"emp_id":{"N":"5"},"first_name":{"S":"David"},"last_name":{"S":"Lomond"},"phone_numbers":{"SS":["+1777777777","+1888888888","+1999999999"]},"profile_pics":{"BS":["U29tZUJ5dGVzRGF0YTc=","U29tZUJ5dGVzRGF0YTg="]},"salaries":{"NS":["9000.5"]}}]}`

	queryTestCaseOutput2 = `{"Count":5,"Items":[{"emp_id":{"N":"1"},"first_name":{"S":"Marc"}},{"emp_id":{"N":"2"},"first_name":{"S":"Catalina"}},{"emp_id":{"N":"3"},"first_name":{"S":"Alice"}},{"emp_id":{"N":"4"},"first_name":{"S":"Lea"}},{"emp_id":{"N":"5"},"first_name":{"S":"David"}}]}`

	queryTestCaseOutput3 = `{"Count":5,"Items":[{"emp_id":{"N":"1"},"first_name":{"S":"Marc"},"last_name":{"S":"Richards"}},{"emp_id":{"N":"2"},"first_name":{"S":"Catalina"},"last_name":{"S":"Smith"}},{"emp_id":{"N":"3"},"first_name":{"S":"Alice"},"last_name":{"S":"Trentor"}},{"emp_id":{"N":"4"},"first_name":{"S":"Lea"},"last_name":{"S":"Martin"}},{"emp_id":{"N":"5"},"first_name":{"S":"David"},"last_name":{"S":"Lomond"}}]}`

	queryTestCaseOutput4 = `{"Count":1,"Items":[{"emp_id":{"N":"2"},"first_name":{"S":"Catalina"},"last_name":{"S":"Smith"}}]}`

	queryTestCaseOutput6 = `{"Count":1,"Items":[{"emp_id":{"N":"3"},"first_name":{"S":"Alice"},"last_name":{"S":"Trentor"}}]}`

	queryTestCaseOutput8 = `{"Count":1,"Items":[{"emp_id":{"N":"3"},"first_name":{"S":"Alice"},"last_name":{"S":"Trentor"}}]}`

	queryTestCaseOutput9 = `{"Count":1,"Items":[{"emp_id":{"N":"3"},"first_name":{"S":"Alice"},"last_name":{"S":"Trentor"}}]}`

	queryTestCaseOutput10 = `{"Count":5,"Items":[{"address":{"S":"Shamli"},"age":{"N":"10"},"emp_id":{"N":"1"},"first_name":{"S":"Marc"},"last_name":{"S":"Richards"},"phone_numbers":{"SS":["+1111111111","+1222222222"]},"profile_pics":{"BS":["U29tZUJ5dGVzRGF0YTE=","U29tZUJ5dGVzRGF0YTI="]},"salaries":{"NS":["1000.5","2000.75"]}},{"address":{"S":"New York"},"age":{"N":"20"},"emp_id":{"N":"2"},"first_name":{"S":"Catalina"},"last_name":{"S":"Smith"},"phone_numbers":{"SS":["+1333333333"]},"profile_pics":{"BS":["U29tZUJ5dGVzRGF0YTM="]},"salaries":{"NS":["3000"]}},{"address":{"S":"Pune"},"age":{"N":"30"},"emp_id":{"N":"3"},"first_name":{"S":"Alice"},"last_name":{"S":"Trentor"},"phone_numbers":{"SS":["+1444444444","+1555555555"]},"profile_pics":{"BS":["U29tZUJ5dGVzRGF0YTQ=","U29tZUJ5dGVzRGF0YTU="]},"salaries":{"NS":["4000.25","5000.5","6000.75"]}},{"address":{"S":"Silicon Valley"},"age":{"N":"40"},"emp_id":{"N":"4"},"first_name":{"S":"Lea"},"last_name":{"S":"Martin"},"phone_numbers":{"SS":["+1666666666"]},"profile_pics":{"BS":["U29tZUJ5dGVzRGF0YTY="]},"salaries":{"NS":["7000","8000.25"]}},{"address":{"S":"London"},"age":{"N":"50"},"emp_id":{"N":"5"},"first_name":{"S":"David"},"last_name":{"S":"Lomond"},"phone_numbers":{"SS":["+1777777777","+1888888888","+1999999999"]},"profile_pics":{"BS":["U29tZUJ5dGVzRGF0YTc=","U29tZUJ5dGVzRGF0YTg="]},"salaries":{"NS":["9000.5"]}}]}`

	queryTestCaseOutput11 = `{"Count":4,"Items":[{"address":{"S":"Shamli"},"age":{"N":"10"},"emp_id":{"N":"1"},"first_name":{"S":"Marc"},"last_name":{"S":"Richards"},"phone_numbers":{"SS":["+1111111111","+1222222222"]},"profile_pics":{"BS":["U29tZUJ5dGVzRGF0YTE=","U29tZUJ5dGVzRGF0YTI="]},"salaries":{"NS":["1000.5","2000.75"]}},{"address":{"S":"New York"},"age":{"N":"20"},"emp_id":{"N":"2"},"first_name":{"S":"Catalina"},"last_name":{"S":"Smith"},"phone_numbers":{"SS":["+1333333333"]},"profile_pics":{"BS":["U29tZUJ5dGVzRGF0YTM="]},"salaries":{"NS":["3000"]}},{"address":{"S":"Pune"},"age":{"N":"30"},"emp_id":{"N":"3"},"first_name":{"S":"Alice"},"last_name":{"S":"Trentor"},"phone_numbers":{"SS":["+1444444444","+1555555555"]},"profile_pics":{"BS":["U29tZUJ5dGVzRGF0YTQ=","U29tZUJ5dGVzRGF0YTU="]},"salaries":{"NS":["4000.25","5000.5","6000.75"]}},{"address":{"S":"Silicon Valley"},"age":{"N":"40"},"emp_id":{"N":"4"},"first_name":{"S":"Lea"},"last_name":{"S":"Martin"},"phone_numbers":{"SS":["+1666666666"]},"profile_pics":{"BS":["U29tZUJ5dGVzRGF0YTY="]},"salaries":{"NS":["7000","8000.25"]}}],"LastEvaluatedKey":{"emp_id":{"N":"4"},"offset":{"N":"4"}}}`

	queryTestCaseOutput12 = `{"Count":4,"Items":[{"address":{"S":"Shamli"},"age":{"N":"10"},"emp_id":{"N":"1"},"first_name":{"S":"Marc"},"last_name":{"S":"Richards"},"phone_numbers":{"SS":["+1111111111","+1222222222"]},"profile_pics":{"BS":["U29tZUJ5dGVzRGF0YTE=","U29tZUJ5dGVzRGF0YTI="]},"salaries":{"NS":["1000.5","2000.75"]}},{"address":{"S":"New York"},"age":{"N":"20"},"emp_id":{"N":"2"},"first_name":{"S":"Catalina"},"last_name":{"S":"Smith"},"phone_numbers":{"SS":["+1333333333"]},"profile_pics":{"BS":["U29tZUJ5dGVzRGF0YTM="]},"salaries":{"NS":["3000"]}},{"address":{"S":"Pune"},"age":{"N":"30"},"emp_id":{"N":"3"},"first_name":{"S":"Alice"},"last_name":{"S":"Trentor"},"phone_numbers":{"SS":["+1444444444","+1555555555"]},"profile_pics":{"BS":["U29tZUJ5dGVzRGF0YTQ=","U29tZUJ5dGVzRGF0YTU="]},"salaries":{"NS":["4000.25","5000.5","6000.75"]}},{"address":{"S":"Silicon Valley"},"age":{"N":"40"},"emp_id":{"N":"4"},"first_name":{"S":"Lea"},"last_name":{"S":"Martin"},"phone_numbers":{"SS":["+1666666666"]},"profile_pics":{"BS":["U29tZUJ5dGVzRGF0YTY="]},"salaries":{"NS":["7000","8000.25"]}}],"LastEvaluatedKey":{"emp_id":{"N":"4"},"offset":{"N":"4"}}}`

	queryTestCaseOutput13 = `{"Count":5,"Items":[]}`

	queryTestCaseOutput14 = `{"Count":1,"Items":[]}`

	queryTestCaseOutput15 = `{"Count":1,"Items":[{"emp_id":{"N":"3"},"first_name":{"S":"Alice"},"last_name":{"S":"Trentor"}}]}`

	queryTestCaseOutput16 = `{"Count":1,"Items":[]}`
)

// Test Data for Scan API
var (
	ScanTestCase1Name = "1: Wrong URL"
	ScanTestCase1     = models.ScanMeta{
		TableName: "employee",
	}

	ScanTestCase2Name = "2: Only Table Name passed"
	ScanTestCase2     = models.ScanMeta{
		TableName: "employee",
	}
	ScanTestCase2Output = `{"Count":5,"Items":[{"address":{"S":"Shamli"},"age":{"N":"10"},"emp_id":{"N":"1"},"first_name":{"S":"Marc"},"last_name":{"S":"Richards"},"phone_numbers":{"SS":["+1111111111","+1222222222"]},"profile_pics":{"BS":["U29tZUJ5dGVzRGF0YTE=","U29tZUJ5dGVzRGF0YTI="]},"salaries":{"NS":["1000.5","2000.75"]}},{"address":{"S":"New York"},"age":{"N":"20"},"emp_id":{"N":"2"},"first_name":{"S":"Catalina"},"last_name":{"S":"Smith"},"phone_numbers":{"SS":["+1333333333"]},"profile_pics":{"BS":["U29tZUJ5dGVzRGF0YTM="]},"salaries":{"NS":["3000"]}},{"address":{"S":"Pune"},"age":{"N":"30"},"emp_id":{"N":"3"},"first_name":{"S":"Alice"},"last_name":{"S":"Trentor"},"phone_numbers":{"SS":["+1444444444","+1555555555"]},"profile_pics":{"BS":["U29tZUJ5dGVzRGF0YTQ=","U29tZUJ5dGVzRGF0YTU="]},"salaries":{"NS":["4000.25","5000.5","6000.75"]}},{"address":{"S":"Silicon Valley"},"age":{"N":"40"},"emp_id":{"N":"4"},"first_name":{"S":"Lea"},"last_name":{"S":"Martin"},"phone_numbers":{"SS":["+1666666666"]},"profile_pics":{"BS":["U29tZUJ5dGVzRGF0YTY="]},"salaries":{"NS":["7000","8000.25"]}},{"address":{"S":"London"},"age":{"N":"50"},"emp_id":{"N":"5"},"first_name":{"S":"David"},"last_name":{"S":"Lomond"},"phone_numbers":{"SS":["+1777777777","+1888888888","+1999999999"]},"profile_pics":{"BS":["U29tZUJ5dGVzRGF0YTc=","U29tZUJ5dGVzRGF0YTg="]},"salaries":{"NS":["9000.5"]}}]}`

	ScanTestCase3Name = "3: With Limit Attribute"
	ScanTestCase3     = models.ScanMeta{
		TableName: "employee",
		Limit:     3,
	}
	ScanTestCase3Output = `{"Count":3,"Items":[{"address":{"S":"Shamli"},"age":{"N":"10"},"emp_id":{"N":"1"},"first_name":{"S":"Marc"},"last_name":{"S":"Richards"},"phone_numbers":{"SS":["+1111111111","+1222222222"]},"profile_pics":{"BS":["U29tZUJ5dGVzRGF0YTE=","U29tZUJ5dGVzRGF0YTI="]},"salaries":{"NS":["1000.5","2000.75"]}},{"address":{"S":"New York"},"age":{"N":"20"},"emp_id":{"N":"2"},"first_name":{"S":"Catalina"},"last_name":{"S":"Smith"},"phone_numbers":{"SS":["+1333333333"]},"profile_pics":{"BS":["U29tZUJ5dGVzRGF0YTM="]},"salaries":{"NS":["3000"]}},{"address":{"S":"Pune"},"age":{"N":"30"},"emp_id":{"N":"3"},"first_name":{"S":"Alice"},"last_name":{"S":"Trentor"},"phone_numbers":{"SS":["+1444444444","+1555555555"]},"profile_pics":{"BS":["U29tZUJ5dGVzRGF0YTQ=","U29tZUJ5dGVzRGF0YTU="]},"salaries":{"NS":["4000.25","5000.5","6000.75"]}}],"LastEvaluatedKey":{"emp_id":{"N":"3"},"offset":{"N":"3"}}}`

	ScanTestCase4Name = "4: With Projection Expression"
	ScanTestCase4     = models.ScanMeta{
		TableName:            "employee",
		ProjectionExpression: "address, emp_id, first_name",
	}
	ScanTestCase4Output = `{"Count":5,"Items":[{"address":{"S":"Shamli"},"emp_id":{"N":"1"},"first_name":{"S":"Marc"}},{"address":{"S":"New York"},"emp_id":{"N":"2"},"first_name":{"S":"Catalina"}},{"address":{"S":"Pune"},"emp_id":{"N":"3"},"first_name":{"S":"Alice"}},{"address":{"S":"Silicon Valley"},"emp_id":{"N":"4"},"first_name":{"S":"Lea"}},{"address":{"S":"London"},"emp_id":{"N":"5"},"first_name":{"S":"David"}}]}`

	ScanTestCase5Name = "5: With Projection Expression & limit"
	ScanTestCase5     = models.ScanMeta{
		TableName:            "employee",
		Limit:                3,
		ProjectionExpression: "address, emp_id, first_name",
	}
	ScanTestCase5Output = `{"Count":3,"Items":[{"address":{"S":"Shamli"},"emp_id":{"N":"1"},"first_name":{"S":"Marc"}},{"address":{"S":"New York"},"emp_id":{"N":"2"},"first_name":{"S":"Catalina"}},{"address":{"S":"Pune"},"emp_id":{"N":"3"},"first_name":{"S":"Alice"}}],"LastEvaluatedKey":{"emp_id":{"N":"3"},"offset":{"N":"3"}}}`

	ScanTestCase6Name = "6: Projection Expression without ExpressionAttributeNames"
	ScanTestCase6     = models.ScanMeta{
		TableName: "employee",
		Limit:     3,
		ExclusiveStartKey: map[string]*dynamodb.AttributeValue{
			"emp_id": {N: aws.String("4")},
			"offset": {N: aws.String("3")},
		},
		ProjectionExpression: "address, #ag, emp_id, first_name, last_name",
	}
	ScanTestCase6Output = `{"Count":2,"Items":[{"address":{"S":"Silicon Valley"},"emp_id":{"N":"4"},"first_name":{"S":"Lea"},"last_name":{"S":"Martin"}},{"address":{"S":"London"},"emp_id":{"N":"5"},"first_name":{"S":"David"},"last_name":{"S":"Lomond"}}]}`

	ScanTestCase7Name = "7: Projection Expression with ExpressionAttributeNames"
	ScanTestCase7     = models.ScanMeta{
		TableName:                "employee",
		ExpressionAttributeNames: map[string]string{"#ag": "age"},
		Limit:                    3,
		ProjectionExpression:     "address, #ag, emp_id, first_name, last_name",
	}
	ScanTestCase7Output = `{"Count":3,"Items":[{"address":{"S":"Shamli"},"age":{"N":"10"},"emp_id":{"N":"1"},"first_name":{"S":"Marc"},"last_name":{"S":"Richards"}},{"address":{"S":"New York"},"age":{"N":"20"},"emp_id":{"N":"2"},"first_name":{"S":"Catalina"},"last_name":{"S":"Smith"}},{"address":{"S":"Pune"},"age":{"N":"30"},"emp_id":{"N":"3"},"first_name":{"S":"Alice"},"last_name":{"S":"Trentor"}}],"LastEvaluatedKey":{"emp_id":{"N":"3"},"offset":{"N":"3"}}}`

	//400 Bad request
	ScanTestCase8Name = "8: Filter Expression without ExpressionAttributeValues"
	ScanTestCase8     = models.ScanMeta{
		TableName: "employee",
		ExclusiveStartKey: map[string]*dynamodb.AttributeValue{
			"emp_id": {N: aws.String("4")},
			"offset": {N: aws.String("3")},
		},
		FilterExpression: "age > :val1",
	}

	ScanTestCase9Name = "9: Filter Expression with ExpressionAttributeValues"
	ScanTestCase9     = models.ScanMeta{
		TableName: "employee",
		ExpressionAttributeValues: map[string]*dynamodb.AttributeValue{
			":val1": {N: aws.String("10")},
		},
		FilterExpression: "age > :val1",
	}
	ScanTestCase9Output = `{"Count":4,"Items":[{"address":{"S":"New York"},"age":{"N":"20"},"emp_id":{"N":"2"},"first_name":{"S":"Catalina"},"last_name":{"S":"Smith"},"phone_numbers":{"SS":["+1333333333"]},"profile_pics":{"BS":["U29tZUJ5dGVzRGF0YTM="]},"salaries":{"NS":["3000"]}},{"address":{"S":"Pune"},"age":{"N":"30"},"emp_id":{"N":"3"},"first_name":{"S":"Alice"},"last_name":{"S":"Trentor"},"phone_numbers":{"SS":["+1444444444","+1555555555"]},"profile_pics":{"BS":["U29tZUJ5dGVzRGF0YTQ=","U29tZUJ5dGVzRGF0YTU="]},"salaries":{"NS":["4000.25","5000.5","6000.75"]}},{"address":{"S":"Silicon Valley"},"age":{"N":"40"},"emp_id":{"N":"4"},"first_name":{"S":"Lea"},"last_name":{"S":"Martin"},"phone_numbers":{"SS":["+1666666666"]},"profile_pics":{"BS":["U29tZUJ5dGVzRGF0YTY="]},"salaries":{"NS":["7000","8000.25"]}},{"address":{"S":"London"},"age":{"N":"50"},"emp_id":{"N":"5"},"first_name":{"S":"David"},"last_name":{"S":"Lomond"},"phone_numbers":{"SS":["+1777777777","+1888888888","+1999999999"]},"profile_pics":{"BS":["U29tZUJ5dGVzRGF0YTc=","U29tZUJ5dGVzRGF0YTg="]},"salaries":{"NS":["9000.5"]}}]}`

	//400 bad request
	ScanTestCase10Name = "10: FilterExpression & ExpressionAttributeValues without ExpressionAttributeNames"
	ScanTestCase10     = models.ScanMeta{
		TableName: "employee",
		ExpressionAttributeValues: map[string]*dynamodb.AttributeValue{
			":val1": {N: aws.String("10")},
		},
		FilterExpression: "#ag > :val1",
	}

	ScanTestCase11Name = "11: FilterExpression & ExpressionAttributeValues with ExpressionAttributeNames"
	ScanTestCase11     = models.ScanMeta{
		TableName:                "employee",
		ExpressionAttributeNames: map[string]string{"#ag": "age"},
		ExpressionAttributeValues: map[string]*dynamodb.AttributeValue{
			":val1": {N: aws.String("10")},
		},
		FilterExpression: "age > :val1",
	}
	ScanTestCase11Output = `{"Count":4,"Items":[{"address":{"S":"New York"},"age":{"N":"20"},"emp_id":{"N":"2"},"first_name":{"S":"Catalina"},"last_name":{"S":"Smith"},"phone_numbers":{"SS":["+1333333333"]},"profile_pics":{"BS":["U29tZUJ5dGVzRGF0YTM="]},"salaries":{"NS":["3000"]}},{"address":{"S":"Pune"},"age":{"N":"30"},"emp_id":{"N":"3"},"first_name":{"S":"Alice"},"last_name":{"S":"Trentor"},"phone_numbers":{"SS":["+1444444444","+1555555555"]},"profile_pics":{"BS":["U29tZUJ5dGVzRGF0YTQ=","U29tZUJ5dGVzRGF0YTU="]},"salaries":{"NS":["4000.25","5000.5","6000.75"]}},{"address":{"S":"Silicon Valley"},"age":{"N":"40"},"emp_id":{"N":"4"},"first_name":{"S":"Lea"},"last_name":{"S":"Martin"},"phone_numbers":{"SS":["+1666666666"]},"profile_pics":{"BS":["U29tZUJ5dGVzRGF0YTY="]},"salaries":{"NS":["7000","8000.25"]}},{"address":{"S":"London"},"age":{"N":"50"},"emp_id":{"N":"5"},"first_name":{"S":"David"},"last_name":{"S":"Lomond"},"phone_numbers":{"SS":["+1777777777","+1888888888","+1999999999"]},"profile_pics":{"BS":["U29tZUJ5dGVzRGF0YTc=","U29tZUJ5dGVzRGF0YTg="]},"salaries":{"NS":["9000.5"]}}]}`

	ScanTestCase12Name = "12: With ExclusiveStartKey"
	ScanTestCase12     = models.ScanMeta{
		TableName: "employee",
		ExclusiveStartKey: map[string]*dynamodb.AttributeValue{
			"emp_id": {N: aws.String("4")},
			"offset": {N: aws.String("3")},
		},
		Limit: 3,
	}
	ScanTestCase12Output = `{"Count":2,"Items":[{"address":{"S":"Silicon Valley"},"age":{"N":"40"},"emp_id":{"N":"4"},"first_name":{"S":"Lea"},"last_name":{"S":"Martin"},"phone_numbers":{"SS":["+1666666666"]},"profile_pics":{"BS":["U29tZUJ5dGVzRGF0YTY="]},"salaries":{"NS":["7000","8000.25"]}},{"address":{"S":"London"},"age":{"N":"50"},"emp_id":{"N":"5"},"first_name":{"S":"David"},"last_name":{"S":"Lomond"},"phone_numbers":{"SS":["+1777777777","+1888888888","+1999999999"]},"profile_pics":{"BS":["U29tZUJ5dGVzRGF0YTc=","U29tZUJ5dGVzRGF0YTg="]},"salaries":{"NS":["9000.5"]}}]}`

	ScanTestCase13Name = "13: With Count"
	ScanTestCase13     = models.ScanMeta{
		TableName: "employee",
		Limit:     3,
		Select:    "COUNT",
	}
	ScanTestCase13Output = `{"Count":5,"Items":[]}`

	ScanTestCaseListName = "13: List Type"
	ScanTestCaseList     = models.ScanMeta{
		TableName: "test_table",
		Limit:     2,
		Select:    "COUNT",
	}
	ScanTestCaseListOutput = `{"Count":3,"Items":[]}`
)

// Test Data for UpdateItem API
var (

	//200 Status check
	UpdateItemTestCase1Name = "1: Only TableName passed"
	UpdateItemTestCase1     = models.UpdateAttr{
		TableName: "employee",
	}

	UpdateItemTestCase2Name = "2: Update Expression with ExpressionAttributeValues"
	UpdateItemTestCase2 = models.UpdateAttr{
		TableName: "employee",
		Key: map[string]*dynamodb.AttributeValue{
			"emp_id": {N: aws.String("1")},
		},
		UpdateExpression: "SET age = :age, phone_numbers = :phone_numbers, salaries = :salaries, profile_pics = :profile_pics",
		ExpressionAttributeValues: map[string]*dynamodb.AttributeValue{
			":age": {N: aws.String("10")},
			":phone_numbers": {SS: aws.StringSlice([]string{
				"+1111111111", "+1222222222", "+1111111111", "+1222222222",
			})},
			":salaries": {NS: aws.StringSlice([]string{
				"1000.5", "2000.75", "1000.5", "2000.75",
			})},
			"profile_pics":  {BS: [][]byte{[]byte("SomeBytesData1"), []byte("SomeBytesData2"), []byte("SomeBytesData1"), []byte("SomeBytesData2")}},
		},
		ReturnValues: "ALL_NEW",
	}
	
	UpdateItemTestCase2Output = `{"Attributes":{"address":{"S":"Shamli"},"age":{"N":"10"},"emp_id":{"N":"1"},"first_name":{"S":"Marc"},"last_name":{"S":"Richards"},"phone_numbers":{"SS":["+1111111111","+1222222222"]},"profile_pics":{"BS":["U29tZUJ5dGVzRGF0YTE=","U29tZUJ5dGVzRGF0YTI="]},"salaries":{"NS":["1000.5","2000.75"]}}}`

	UpdateItemTestCase3Name = "3: UpdateExpression, ExpressionAttributeValues with ExpressionAttributeNames"
	UpdateItemTestCase3     = models.UpdateAttr{
		TableName: "employee",
		Key: map[string]*dynamodb.AttributeValue{
			"emp_id": {N: aws.String("1")},
		},
		UpdateExpression: "SET #ag = :age",
		ExpressionAttributeValues: map[string]*dynamodb.AttributeValue{
			":age": {N: aws.String("10")},
		},
		ExpressionAttributeNames: map[string]string{
			"#ag": "age",
		},
	}
	UpdateItemTestCase3Output = `{"Attributes":{"address":{"S":"Shamli"},"age":{"N":"10"},"emp_id":{"N":"1"},"first_name":{"S":"Marc"},"last_name":{"S":"Richards"},"phone_numbers":{"SS":["+1111111111","+1222222222"]},"profile_pics":{"BS":["U29tZUJ5dGVzRGF0YTE=","U29tZUJ5dGVzRGF0YTI="]},"salaries":{"NS":["1000.5","2000.75"]}}}`

	UpdateItemTestCase4Name = "4: Update Expression without ExpressionAttributeValues"
	UpdateItemTestCase4     = models.UpdateAttr{
		TableName: "employee",
		Key: map[string]*dynamodb.AttributeValue{
			"emp_id": {N: aws.String("1")},
		},
		UpdateExpression: "SET age = :age",
	}

	//400 bad request
	UpdateItemTestCase5Name = "5: UpdateExpression,ExpressionAttributeValues without Key"
	UpdateItemTestCase5     = models.UpdateAttr{
		TableName:        "employee",
		UpdateExpression: "SET age = :age",
		ExpressionAttributeValues: map[string]*dynamodb.AttributeValue{
			":age": {N: aws.String("10")},
		},
	}

	UpdateItemTestCase6Name = "6: UpdateExpression,ExpressionAttributeValues without ExpressionAttributeNames"
	UpdateItemTestCase6     = models.UpdateAttr{
		TableName: "employee",
		Key: map[string]*dynamodb.AttributeValue{
			"emp_id": {N: aws.String("1")},
		},
		UpdateExpression: "SET age = :age",
		ExpressionAttributeValues: map[string]*dynamodb.AttributeValue{
			":age": {N: aws.String("10")},
		},
	}

	UpdateItemTestCase7Name = "7: Correct ConditionExpression "
	UpdateItemTestCase7     = models.UpdateAttr{
		TableName: "employee",
		Key: map[string]*dynamodb.AttributeValue{
			"emp_id": {N: aws.String("1")},
		},
		ConditionExpression: "#ag > :val2",
		UpdateExpression:    "SET age = :age",
		ExpressionAttributeValues: map[string]*dynamodb.AttributeValue{
			":age":  {N: aws.String("10")},
			":val2": {N: aws.String("9")},
		},
		ExpressionAttributeNames: map[string]string{
			"#ag": "age",
		},
	}
	UpdateItemTestCase7Output = `{"Attributes":{"address":{"S":"Shamli"},"age":{"N":"10"},"emp_id":{"N":"1"},"first_name":{"S":"Marc"},"last_name":{"S":"Richards"},"phone_numbers":{"SS":["+1111111111","+1222222222"]},"profile_pics":{"BS":["U29tZUJ5dGVzRGF0YTE=","U29tZUJ5dGVzRGF0YTI="]},"salaries":{"NS":["1000.5","2000.75"]}}}`

	//400 bad request
	UpdateItemTestCase8Name = "8: Wrong ConditionExpression"
	UpdateItemTestCase8     = models.UpdateAttr{
		TableName: "employee",
		Key: map[string]*dynamodb.AttributeValue{
			"emp_id": {N: aws.String("1")},
		},
		ConditionExpression: "#ag < :val2",
		UpdateExpression:    "SET age = :age",
		ExpressionAttributeValues: map[string]*dynamodb.AttributeValue{
			":age":  {N: aws.String("10")},
			":val2": {N: aws.String("9")},
		},
		ExpressionAttributeNames: map[string]string{
			"#ag": "age",
		},
	}

	//400 Bad request
	UpdateItemTestCase9Name = "9: ConditionExpression without ExpressionAttributeValues value"
	UpdateItemTestCase9     = models.UpdateAttr{
		TableName: "employee",
		Key: map[string]*dynamodb.AttributeValue{
			"emp_id": {N: aws.String("1")},
		},
		ConditionExpression: "#ag < :val2",
		UpdateExpression:    "SET age = :age",
		ExpressionAttributeValues: map[string]*dynamodb.AttributeValue{
			":age": {N: aws.String("10")},
		},
		ExpressionAttributeNames: map[string]string{
			"#ag": "age",
		},
	}

	//400 bad request
	UpdateItemTestCase10Name = "10: ConditionExpression without ExpressionAttributeNames value"
	UpdateItemTestCase10     = models.UpdateAttr{
		TableName: "employee",
		Key: map[string]*dynamodb.AttributeValue{
			"emp_id": {N: aws.String("1")},
		},
		ConditionExpression: "#ag < :val2",
		UpdateExpression:    "SET age = :age",
		ExpressionAttributeValues: map[string]*dynamodb.AttributeValue{
			":age":  {N: aws.String("10")},
			":val2": {N: aws.String("9")},
		},
	}

	UpdateItemTestForListName = "Test: UpdateItem for List Data"
	UpdateItemTestForList     = models.UpdateAttr{
		TableName: "test_table",
		Key: map[string]*dynamodb.AttributeValue{
			"rank_list": {S: aws.String("rank_list2")},
		},
		UpdateExpression: "SET #lt[1] = :newValue",
		ExpressionAttributeNames: map[string]string{
			"#lt": "list_type",
		},
		ExpressionAttributeValues: map[string]*dynamodb.AttributeValue{
			":newValue": {S: aws.String("updated_value")},
		},
		ReturnValues: "UPDATED_ALL",
	}
	UpdateItemTestForListOutput = `{"Attributes":{"category":{"S":"category2"},"id":{"S":"id2"},"list_type":{"S":"[\"test\",\"updated_value\",\"62536\"]"},"rank_list":{"S":"rank_list2"},"updated_at":{"S":"2024-12-04T11:02:02Z"}}}`
)

// Test Data for PutItem API
var (
	//400 bad request
	PutItemTestCase1Name = "1: only tablename passed"
	PutItemTestCase1     = models.Meta{
		TableName: "employe",
	}

	PutItemTestCase2Name = "2: Item Value to be updated"
	PutItemTestCase2     = models.Meta{
		TableName: "employee",
		Item: map[string]*dynamodb.AttributeValue{
			"emp_id":       {N: aws.String("1")},
			"age":          {N: aws.String("11")},
			"phone_numbers": {SS: aws.StringSlice([]string{"+1111111111", "+1222222222", "+1111111111"})},
			"profile_pics":  {BS: [][]byte{[]byte("SomeBytesData1"), []byte("SomeBytesData2"), []byte("SomeBytesData1")}},
			"salaries":      {NS: aws.StringSlice([]string{"1000.5", "2000.75", "1000.5"})},
		},
	}
	
	PutItemTestCase2Output = `{"Attributes":{"address":{"S":"Shamli"},"age":{"N":"10"},"emp_id":{"N":"1"},"first_name":{"S":"Marc"},"last_name":{"S":"Richards"},"phone_numbers":{"SS":["+1111111111","+1222222222"]},"profile_pics":{"BS":["U29tZUJ5dGVzRGF0YTE=","U29tZUJ5dGVzRGF0YTI="]},"salaries":{"NS":["1000.5","2000.75"]}}}`
	
	PutItemTestCase3Name = "3: ConditionExpression with ExpressionAttributeValues & ExpressionAttributeNames"
	PutItemTestCase3     = models.Meta{
		TableName: "employee",
		Item: map[string]*dynamodb.AttributeValue{
			"emp_id": {N: aws.String("1")},
			"age":    {N: aws.String("10")},
		},
		ConditionExpression: "#ag > :val2",
		ExpressionAttributeValues: map[string]*dynamodb.AttributeValue{
			":val2": {N: aws.String("10")},
		},
		ExpressionAttributeNames: map[string]string{
			"#ag": "age",
		},
	}
	PutItemTestCase3Output = `{"Attributes":{"address":{"S":"Shamli"},"age":{"N":"11"},"emp_id":{"N":"1"},"first_name":{"S":"Marc"},"last_name":{"S":"Richards"},"phone_numbers":{"SS":["+1111111111","+1222222222"]},"profile_pics":{"BS":["U29tZUJ5dGVzRGF0YTE=","U29tZUJ5dGVzRGF0YTI="]},"salaries":{"NS":["1000.5","2000.75"]}}}`

	PutItemTestCase4Name = "4: ConditionExpression with ExpressionAttributeValues"
	PutItemTestCase4     = models.Meta{
		TableName: "employee",
		Item: map[string]*dynamodb.AttributeValue{
			"emp_id": {N: aws.String("1")},
			"age":    {N: aws.String("11")},
		},
		ConditionExpression: "age > :val2",
		ExpressionAttributeValues: map[string]*dynamodb.AttributeValue{
			":val2": {N: aws.String("9")},
		},
	}
	PutItemTestCase4Output = `{"Attributes":{"address":{"S":"Shamli"},"age":{"N":"10"},"emp_id":{"N":"1"},"first_name":{"S":"Marc"},"last_name":{"S":"Richards"},"phone_numbers":{"SS":["+1111111111","+1222222222"]},"profile_pics":{"BS":["U29tZUJ5dGVzRGF0YTE=","U29tZUJ5dGVzRGF0YTI="]},"salaries":{"NS":["1000.5","2000.75"]}}}`

	//400 bad request
	PutItemTestCase5Name = "5: ConditionExpression without ExpressionAttributeValues"
	PutItemTestCase5     = models.Meta{
		TableName: "employee",
		Item: map[string]*dynamodb.AttributeValue{
			"emp_id": {N: aws.String("1")},
			"age":    {N: aws.String("10")},
		},
		ConditionExpression: "#ag > :val2",
		ExpressionAttributeNames: map[string]string{
			"#ag": "age",
		},
	}

	//400 bad request
	PutItemTestCase6Name = "6: ConditionExpression without ExpressionAttributeNames"
	PutItemTestCase6     = models.Meta{
		TableName: "employee",
		Item: map[string]*dynamodb.AttributeValue{
			"emp_id": {N: aws.String("1")},
			"age":    {N: aws.String("10")},
		},
		ConditionExpression: "#ag > :val2",
		ExpressionAttributeValues: map[string]*dynamodb.AttributeValue{
			":val2": {N: aws.String("9")},
		},
	}

	//400 bad request
	PutItemTestCase7Name = "7: ConditionExpression without ExpressionAttributeValues & ExpressionAttributeNames "
	PutItemTestCase7     = models.Meta{
		TableName: "employee",
		Item: map[string]*dynamodb.AttributeValue{
			"emp_id": {N: aws.String("1")},
		},
		ConditionExpression: "age > 9",
	}

	//400 bad request
	PutItemTestCase8Name = "Item is not present"
	PutItemTestCase8     = models.Meta{
		TableName:           "employee",
		ConditionExpression: "#ag > :val2",
		ExpressionAttributeValues: map[string]*dynamodb.AttributeValue{
			":age":  {N: aws.String("10")},
			":val2": {N: aws.String("9")},
		},
		ExpressionAttributeNames: map[string]string{
			"#ag": "age",
		},
	}

	PutItemTestCase9Name = "9: Changing the values to initial state"
	PutItemTestCase9     = models.Meta{
		TableName: "employee",
		Item: map[string]*dynamodb.AttributeValue{
			"emp_id": {N: aws.String("1")},
			"age":    {N: aws.String("10")},
		},
	}

	PutItemTestForListName = "Test: PutItem with List Data"
	PutItemTestForList     = models.Meta{
		TableName: "test_table",
		Item: map[string]*dynamodb.AttributeValue{
			"updated_at": {
				S: aws.String("2025-01-21T10:00:00Z"),
			},
			"rank_list": {
				S: aws.String("new_rank_list"),
			},
			"category": {
				S: aws.String("new_category"),
			},
			"id": {
				S: aws.String("new_id"),
			},
			"list_type": {
				L: []*dynamodb.AttributeValue{
					{S: aws.String("list_value1")},
					{N: aws.String("100")},
					{BOOL: aws.Bool(false)},
					{NULL: aws.Bool(true)},
					{M: map[string]*dynamodb.AttributeValue{
						"key1": {S: aws.String("value1")},
					}},
				},
			},
		},
	}
	PutItemTestForListOutput = `{"Attributes":{}}`
)

// Test Data DeleteItem API
var (
	DeleteItemTestCase1Name = "1: Only TableName passed"
	DeleteItemTestCase1     = models.Delete{
		TableName: "employee",
	}

	DeleteItemTestCase2Name = "2: Correct Key passed"
	DeleteItemTestCase2     = models.Delete{
		TableName: "employee",
		Key: map[string]*dynamodb.AttributeValue{
			"emp_id": {N: aws.String("2")},
		},
	}
	DeleteItemTestCase2Output = `{"Attributes":{"address":{"S":"New York"},"age":{"N":"20"},"emp_id":{"N":"2"},"first_name":{"S":"Catalina"},"last_name":{"S":"Smith"},"phone_numbers":{"SS":["+1333333333"]},"profile_pics":{"BS":["U29tZUJ5dGVzRGF0YTM="]},"salaries":{"NS":["3000"]}}}`

	DeleteItemTestCase3Name = "3: Icorrect Key passed"
	DeleteItemTestCase3     = models.Delete{
		TableName: "employee",
		Key: map[string]*dynamodb.AttributeValue{
			"emp_id": {N: aws.String("2")},
		},
	}

	DeleteItemTestCase4Name = "4: ConditionExpression with ExpressionAttributeValues"
	DeleteItemTestCase4     = models.Delete{
		TableName: "employee",
		Key: map[string]*dynamodb.AttributeValue{
			"emp_id": {N: aws.String("3")},
		},
		ConditionExpression: "age > :val2",
		ExpressionAttributeValues: map[string]*dynamodb.AttributeValue{
			":val2": {N: aws.String("9")},
		},
	}
	DeleteItemTestCase4Output = `{"Attributes":{"address":{"S":"Pune"},"age":{"N":"30"},"emp_id":{"N":"3"},"first_name":{"S":"Alice"},"last_name":{"S":"Trentor"},"phone_numbers":{"SS":["+1444444444","+1555555555"]},"profile_pics":{"BS":["U29tZUJ5dGVzRGF0YTQ=","U29tZUJ5dGVzRGF0YTU="]},"salaries":{"NS":["4000.25","5000.5","6000.75"]}}}`

	DeleteItemTestCase5Name = "5: ConditionExpressionNames with ExpressionAttributeNames & ExpressionAttributeValues"
	DeleteItemTestCase5     = models.Delete{
		TableName: "employee",
		Key: map[string]*dynamodb.AttributeValue{
			"emp_id": {N: aws.String("4")},
		},
		ConditionExpression: "#ag > :val2",
		ExpressionAttributeValues: map[string]*dynamodb.AttributeValue{
			":val2": {N: aws.String("19.0")},
		},
		ExpressionAttributeNames: map[string]string{
			"#ag": "age",
		},
	}
	DeleteItemTestCase5Output = `{"Attributes":{"address":{"S":"Silicon Valley"},"age":{"N":"40"},"emp_id":{"N":"4"},"first_name":{"S":"Lea"},"last_name":{"S":"Martin"},"phone_numbers":{"SS":["+1666666666"]},"profile_pics":{"BS":["U29tZUJ5dGVzRGF0YTY="]},"salaries":{"NS":["7000","8000.25"]}}}`

	DeleteItemTestCase6Name = "6: ConditionExpressionNames without ExpressionAttributeValues"
	DeleteItemTestCase6     = models.Delete{
		TableName: "employee",
		Key: map[string]*dynamodb.AttributeValue{
			"emp_id": {N: aws.String("2")},
		},
		ConditionExpression: "#ag > :val2",
		ExpressionAttributeNames: map[string]string{
			"#ag": "age",
		},
	}

	DeleteItemTestCase7Name = "7: ConditionExpressionNames without ExpressionAttributeNames"
	DeleteItemTestCase7     = models.Delete{
		TableName: "employee",
		Key: map[string]*dynamodb.AttributeValue{
			"emp_id": {N: aws.String("2")},
		},
		ConditionExpression: "#ag > :val2",
		ExpressionAttributeNames: map[string]string{
			"#ag": "age",
		},
	}

	DeleteItemTestCase8Name = "8: ConditionExpressionNames with ExpressionAttributeNames & ExpressionAttributeValue"
	DeleteItemTestCase8     = models.Delete{
		TableName: "employee",
		Key: map[string]*dynamodb.AttributeValue{
			"emp_id": {N: aws.String("2")},
		},
		ConditionExpression: "#ag > :val2",
	}

	DeleteItemTestCaseListName = "ConditionExpression with ExpressionAttributeValues for List"
	DeleteItemTestCaseList     = models.Delete{
		TableName: "test_table",
		Key: map[string]*dynamodb.AttributeValue{
			"rank_list": {S: aws.String("rank_list")},
		},
	}
	DeleteItemTestCaseListOutput = `{"Attributes":{"category":{"S":"category"},"id":{"S":"testing"},"list_type":{"L":[{"S":"John Doe"},{"S":"62536"},{"BOOL":true}]},"rank_list":{"S":"rank_list"},"updated_at":{"S":"2024-12-04T11:02:02Z"}}}`
)

// test Data for BatchWriteItem API
var (
	BatchWriteItemTestCase1Name = "1: Only Table name passed"
	BatchWriteItemTestCase1     = models.BatchWriteItem{
		RequestItems: map[string][]models.BatchWriteSubItems{
			"employee": {},
		},
	}

	BatchWriteItemTestCase2Name = "2: Batch Put Request for one table"
	BatchWriteItemTestCase2 = models.BatchWriteItem{
		RequestItems: map[string][]models.BatchWriteSubItems{
			"employee": {
				{
					PutReq: models.BatchPutItem{
						Item: map[string]*dynamodb.AttributeValue{
							"emp_id":       {N: aws.String("6")},
							"age":          {N: aws.String("60")},
							"address":      {S: aws.String("London")},
							"first_name":   {S: aws.String("David")},
							"last_name":    {S: aws.String("Root")},
							"phone_numbers": {SS: []*string{aws.String("+1777777777"), aws.String("+1888888888")}},
							"profile_pics":  {BS: [][]byte{[]byte("U29tZUJ5dGVzRGF0YTc="), []byte("U29tZUJ5dGVzRGF0YTg=")}},
							"salaries":      {NS: []*string{aws.String("9000.50"), aws.String("10000.75")}},
						},
					},
				},
				{
					PutReq: models.BatchPutItem{
						Item: map[string]*dynamodb.AttributeValue{
							"emp_id":       {N: aws.String("7")},
							"age":          {N: aws.String("70")},
							"address":      {S: aws.String("Paris")},
							"first_name":   {S: aws.String("Marc")},
							"last_name":    {S: aws.String("Ponting")},
							"phone_numbers": {SS: []*string{aws.String("+1999999999"), aws.String("+2111111111")}},
							"profile_pics":  {BS: [][]byte{[]byte("U29tZUJ5dGVzRGF0YTk="), []byte("U29tZUJ5dGVzRGF0YTEw=")}},
							"salaries":      {NS: []*string{aws.String("11000"), aws.String("12000.25")}},
						},
					},
				},
			},
		},
	}	

	BatchWriteItemTestCase3Name = "3: Batch Delete Request for one Table"
	BatchWriteItemTestCase3     = models.BatchWriteItem{
		RequestItems: map[string][]models.BatchWriteSubItems{
			"employee": {
				{
					DelReq: models.BatchDeleteItem{
						Key: map[string]*dynamodb.AttributeValue{
							"emp_id": {N: aws.String("6")},
						},
					},
				},
				{
					DelReq: models.BatchDeleteItem{
						Key: map[string]*dynamodb.AttributeValue{
							"emp_id": {N: aws.String("7")},
						},
					},
				},
			},
		},
	}

	BatchWriteItemTestCase4Name = "4: Batch Delete Request for one table for those keys which are not present"
	BatchWriteItemTestCase4     = models.BatchWriteItem{
		RequestItems: map[string][]models.BatchWriteSubItems{
			"employee": {
				{
					DelReq: models.BatchDeleteItem{
						Key: map[string]*dynamodb.AttributeValue{
							"emp_id": {N: aws.String("6")},
						},
					},
				},
				{
					DelReq: models.BatchDeleteItem{
						Key: map[string]*dynamodb.AttributeValue{
							"emp_id": {N: aws.String("7")},
						},
					},
				},
			},
		},
	}

	BatchWriteItemTestCase5Name = "5: Batch Put Request for 2 tables"
	BatchWriteItemTestCase5     = models.BatchWriteItem{
		RequestItems: map[string][]models.BatchWriteSubItems{
			"employee": {
				{
					PutReq: models.BatchPutItem{
						Item: map[string]*dynamodb.AttributeValue{
							"emp_id":     {N: aws.String("6")},
							"age":        {N: aws.String("60")},
							"address":    {S: aws.String("London")},
							"first_name": {S: aws.String("David")},
							"last_name":  {S: aws.String("Root")},
						},
					},
				},
				{
					PutReq: models.BatchPutItem{
						Item: map[string]*dynamodb.AttributeValue{
							"emp_id":     {N: aws.String("7")},
							"age":        {N: aws.String("70")},
							"address":    {S: aws.String("Paris")},
							"first_name": {S: aws.String("Marc")},
							"last_name":  {S: aws.String("Ponting")},
						},
					},
				},
			},
			"department": {
				{
					PutReq: models.BatchPutItem{
						Item: map[string]*dynamodb.AttributeValue{
							"d_id":             {N: aws.String("400")},
							"d_name":           {S: aws.String("Sports")},
							"d_specialization": {S: aws.String("Cricket")},
						},
					},
				},
				{
					PutReq: models.BatchPutItem{
						Item: map[string]*dynamodb.AttributeValue{
							"d_id":             {N: aws.String("500")},
							"d_name":           {S: aws.String("Welfare")},
							"d_specialization": {S: aws.String("Students")},
						},
					},
				},
			},
		},
	}

	BatchWriteItemTestCase6Name = "6: Batch Delete Request for 2 tables"
	BatchWriteItemTestCase6     = models.BatchWriteItem{
		RequestItems: map[string][]models.BatchWriteSubItems{
			"employee": {
				{
					DelReq: models.BatchDeleteItem{
						Key: map[string]*dynamodb.AttributeValue{
							"emp_id": {N: aws.String("6")},
						},
					},
				},
				{
					DelReq: models.BatchDeleteItem{
						Key: map[string]*dynamodb.AttributeValue{
							"emp_id": {N: aws.String("7")},
						},
					},
				},
			},
			"department": {
				{
					DelReq: models.BatchDeleteItem{
						Key: map[string]*dynamodb.AttributeValue{
							"d_id": {N: aws.String("400")},
						},
					},
				},
				{
					DelReq: models.BatchDeleteItem{
						Key: map[string]*dynamodb.AttributeValue{
							"d_id": {N: aws.String("500")},
						},
					},
				},
			},
		},
	}

	BatchWriteItemTestCase7Name = "7: Batch Put & Delete Request for 1 table"
	BatchWriteItemTestCase7     = models.BatchWriteItem{
		RequestItems: map[string][]models.BatchWriteSubItems{
			"employee": {
				{
					PutReq: models.BatchPutItem{
						Item: map[string]*dynamodb.AttributeValue{
							"emp_id":     {N: aws.String("6")},
							"age":        {N: aws.String("60")},
							"address":    {S: aws.String("London")},
							"first_name": {S: aws.String("David")},
							"last_name":  {S: aws.String("Root")},
						},
					},
				},
				{
					PutReq: models.BatchPutItem{
						Item: map[string]*dynamodb.AttributeValue{
							"emp_id":     {N: aws.String("7")},
							"age":        {N: aws.String("70")},
							"address":    {S: aws.String("Paris")},
							"first_name": {S: aws.String("Marc")},
							"last_name":  {S: aws.String("Ponting")},
						},
					},
				},
				{
					DelReq: models.BatchDeleteItem{
						Key: map[string]*dynamodb.AttributeValue{
							"emp_id": {N: aws.String("6")},
						},
					},
				},
				{
					DelReq: models.BatchDeleteItem{
						Key: map[string]*dynamodb.AttributeValue{
							"emp_id": {N: aws.String("7")},
						},
					},
				},
			},
			"department": {
				{
					PutReq: models.BatchPutItem{
						Item: map[string]*dynamodb.AttributeValue{
							"d_id":             {N: aws.String("400")},
							"d_name":           {S: aws.String("Sports")},
							"d_specialization": {S: aws.String("Cricket")},
						},
					},
				},
				{
					PutReq: models.BatchPutItem{
						Item: map[string]*dynamodb.AttributeValue{
							"d_id":             {N: aws.String("500")},
							"d_name":           {S: aws.String("Welfare")},
							"d_specialization": {S: aws.String("Students")},
						},
					},
				},
				{
					DelReq: models.BatchDeleteItem{
						Key: map[string]*dynamodb.AttributeValue{
							"d_id": {N: aws.String("400")},
						},
					},
				},
				{
					DelReq: models.BatchDeleteItem{
						Key: map[string]*dynamodb.AttributeValue{
							"d_id": {N: aws.String("500")},
						},
					},
				},
			},
		},
	}

	BatchWriteItemTestCase8Name = "8: Batch Put & Delete Request for 2 table"
	BatchWriteItemTestCase8     = models.BatchWriteItem{
		RequestItems: map[string][]models.BatchWriteSubItems{
			"employee": {
				{
					PutReq: models.BatchPutItem{
						Item: map[string]*dynamodb.AttributeValue{
							"emp_id":     {N: aws.String("6")},
							"age":        {N: aws.String("60")},
							"address":    {S: aws.String("London")},
							"first_name": {S: aws.String("David")},
							"last_name":  {S: aws.String("Root")},
						},
					},
				},
				{
					PutReq: models.BatchPutItem{
						Item: map[string]*dynamodb.AttributeValue{
							"emp_id":     {N: aws.String("7")},
							"age":        {N: aws.String("70")},
							"address":    {S: aws.String("Paris")},
							"first_name": {S: aws.String("Marc")},
							"last_name":  {S: aws.String("Ponting")},
						},
					},
				},
				{
					DelReq: models.BatchDeleteItem{
						Key: map[string]*dynamodb.AttributeValue{
							"emp_id": {N: aws.String("6")},
						},
					},
				},
				{
					DelReq: models.BatchDeleteItem{
						Key: map[string]*dynamodb.AttributeValue{
							"emp_id": {N: aws.String("7")},
						},
					},
				},
			},
			"department": {
				{
					PutReq: models.BatchPutItem{
						Item: map[string]*dynamodb.AttributeValue{
							"d_id":             {N: aws.String("400")},
							"d_name":           {S: aws.String("Sports")},
							"d_specialization": {S: aws.String("Cricket")},
						},
					},
				},
				{
					PutReq: models.BatchPutItem{
						Item: map[string]*dynamodb.AttributeValue{
							"d_id":             {N: aws.String("500")},
							"d_name":           {S: aws.String("Welfare")},
							"d_specialization": {S: aws.String("Students")},
						},
					},
				},
				{
					DelReq: models.BatchDeleteItem{
						Key: map[string]*dynamodb.AttributeValue{
							"d_id": {N: aws.String("400")},
						},
					},
				},
				{
					DelReq: models.BatchDeleteItem{
						Key: map[string]*dynamodb.AttributeValue{
							"d_id": {N: aws.String("500")},
						},
					},
				},
			},
		},
	}

	BatchWriteItemTestCase9Name = "9: Batch Put Request for wrong Table"
	BatchWriteItemTestCase9     = models.BatchWriteItem{
		RequestItems: map[string][]models.BatchWriteSubItems{
			"employee1": {
				{
					PutReq: models.BatchPutItem{
						Item: map[string]*dynamodb.AttributeValue{
							"emp_id":     {N: aws.String("6")},
							"age":        {N: aws.String("60")},
							"address":    {S: aws.String("London")},
							"first_name": {S: aws.String("David")},
							"last_name":  {S: aws.String("Root")},
						},
					},
				},
				{
					PutReq: models.BatchPutItem{
						Item: map[string]*dynamodb.AttributeValue{
							"emp_id":     {N: aws.String("7")},
							"age":        {N: aws.String("70")},
							"address":    {S: aws.String("Paris")},
							"first_name": {S: aws.String("Marc")},
							"last_name":  {S: aws.String("Ponting")},
						},
					},
				},
			},
		},
	}

	BatchWriteItemTestCase10Name = "10: Batch Delete Request for wrong table"
	BatchWriteItemTestCase10     = models.BatchWriteItem{
		RequestItems: map[string][]models.BatchWriteSubItems{
			"employee1": {
				{
					DelReq: models.BatchDeleteItem{
						Key: map[string]*dynamodb.AttributeValue{
							"emp_id": {N: aws.String("4")},
						},
					},
				},
				{
					DelReq: models.BatchDeleteItem{
						Key: map[string]*dynamodb.AttributeValue{
							"emp_id": {N: aws.String("5")},
						},
					},
				},
			},
		},
	}

	BatchWriteItemTestCaseListName = "1: Insert and Delete Items in Batch"
	BatchWriteItemTestCaseList     = models.BatchWriteItem{
		RequestItems: map[string][]models.BatchWriteSubItems{
			"test_table": {
				{
					PutReq: models.BatchPutItem{
						Item: map[string]*dynamodb.AttributeValue{
							"id":        {S: aws.String("test_id1")},
							"rank_list": {S: aws.String("rank_list4")},
							"list_type": {
								L: []*dynamodb.AttributeValue{
									{S: aws.String("value1")},
									{N: aws.String("123")},
									{BOOL: aws.Bool(true)},
								},
							},
						},
					},
				},
				{
					DelReq: models.BatchDeleteItem{
						Key: map[string]*dynamodb.AttributeValue{
							"rank_list": {S: aws.String("rank_list")},
						},
					},
				},
			},
		},
	}
	BatchWriteItemTestCase1Output = `{
		"UnprocessedItems": {},
		"ConsumedCapacity": [
			{
				"TableName": "test_table",
				"CapacityUnits": 2
			}
		]
	}`
)

func handlerInitFunc() *gin.Engine {
	initErr := initializer.InitAll("../config.yaml")
	if initErr != nil {
		log.Fatalln(initErr)
	}
	r := gin.Default()
	r.GET("/", func(c *gin.Context) {
		c.JSON(http.StatusOK, gin.H{
			"message": "Server is up and running!",
		})
	})
	r.NoRoute(func(c *gin.Context) {
		c.JSON(404, gin.H{"code": "RouteNotFound"})
	})
	api.InitAPI(r)
	return r
}

func createPostTestCase(name, url, dynamoAction, outputString string, input interface{}) apitesting.APITestCase {
	return apitesting.APITestCase{
		Name:    name,
		ReqType: "POST",
		PopulateHeaders: func(ctx context.Context, t *testing.T) map[string]string {
			return map[string]string{
				"Content-Type": "application/json",
				"X-Amz-Target": "DynamoDB_20120810." + dynamoAction,
			}
		},
		ResourcePath: func(ctx context.Context, t *testing.T) string { return url },
		PopulateJSON: func(ctx context.Context, t *testing.T) interface{} {
			return input
		},
		ExpHTTPStatus: http.StatusOK,
		ValidateResponse: func(ctx context.Context, t *testing.T, resp *httpexpect.Response) context.Context {
			resp.Body().Equal(outputString)
			return ctx
		},
	}
}

func createStatusCheckPostTestCase(name, url, dynamoAction string, httpStatus int, input interface{}) apitesting.APITestCase {
	return apitesting.APITestCase{
		Name:    name,
		ReqType: "POST",
		PopulateHeaders: func(ctx context.Context, t *testing.T) map[string]string {
			return map[string]string{
				"Content-Type": "application/json",
				"X-Amz-Target": "DynamoDB_20120810." + dynamoAction,
			}
		},
		ResourcePath: func(ctx context.Context, t *testing.T) string { return url },
		PopulateJSON: func(ctx context.Context, t *testing.T) interface{} {
			return input
		},
		ExpHTTPStatus: httpStatus,
	}
}

func LoadConfig(filename string) (*models.Config, error) {
	data, err := readConfigFile(filename)
	if err != nil {
		return nil, fmt.Errorf("failed to read config file: %w", err)
	}

	var config models.Config
	if err := yaml.Unmarshal(data, &config); err != nil {
		return nil, fmt.Errorf("failed to unmarshal config: %w", err)
	}

	return &config, nil
}

func testGetItemAPI(t *testing.T) {
	apitest := apitesting.APITest{
		// APIEndpointURL: apiURL + "/" + version,
		GetHTTPHandler: func(ctx context.Context, t *testing.T) http.Handler {
			return handlerInitFunc()
		},
	}
	tests := []apitesting.APITestCase{
		{
			Name:    "Wrong URL (404 Error)",
			ReqType: "POST",
			PopulateHeaders: func(ctx context.Context, t *testing.T) map[string]string {
				return map[string]string{
					"Content-Type": "application/json",
					"X-Amz-Target": "DynamoDB_20120810.GetItem",
				}
			},
			ResourcePath: func(ctx context.Context, t *testing.T) string { return "/v1/GetIte" },
			PopulateJSON: func(ctx context.Context, t *testing.T) interface{} {
				return getItemTest2
			},
			ExpHTTPStatus: http.StatusNotFound,
		},
		{
			Name:    "Wrong Parameter(Bad Request)",
			ReqType: "POST",
			PopulateHeaders: func(ctx context.Context, t *testing.T) map[string]string {
				return map[string]string{
					"Content-Type": "application/json",
					"X-Amz-Target": "DynamoDB_20120810.GetItem",
				}
			},
			ResourcePath: func(ctx context.Context, t *testing.T) string { return "/v1" },
			PopulateJSON: func(ctx context.Context, t *testing.T) interface{} {
				return getItemTest1
			},
			ExpHTTPStatus: http.StatusBadRequest,
		},
		{
			Name:    "Wrong Parameter(Key value is not passed)",
			ReqType: "POST",
			PopulateHeaders: func(ctx context.Context, t *testing.T) map[string]string {
				return map[string]string{
					"Content-Type": "application/json",
					"X-Amz-Target": "DynamoDB_20120810.GetItem",
				}
			},
			ResourcePath: func(ctx context.Context, t *testing.T) string { return "/v1" },
			PopulateJSON: func(ctx context.Context, t *testing.T) interface{} {
				return getItemTest1_1
			},
			ExpHTTPStatus: http.StatusBadRequest,
		},
		createPostTestCase("Crorect Data TestCase", "/v1", "GetItem", getItemTest2Output, getItemTest2),
		createPostTestCase("Crorect data with Projection param Testcase", "/v1", "GetItem", getItemTest3Output, getItemTest3),
		createPostTestCase("Crorect data with  ExpressionAttributeNames Testcase", "/v1", "GetItem", getItemTest4Output, getItemTest4),
		createPostTestCase("Crorect data with  ExpressionAttributeNames values not passed Testcase", "/v1", "GetItem", getItemTest5Output, getItemTest5),
		createPostTestCase("Crorect data for List Data Type", "/v1", "GetItem", getItemTestForListOutput, getItemTestForList),
	}
	apitest.RunTests(t, tests)
}

func testGetBatchAPI(t *testing.T) {
	apitest := apitesting.APITest{
		GetHTTPHandler: func(ctx context.Context, t *testing.T) http.Handler {
			return handlerInitFunc()
		},
	}
	tests := []apitesting.APITestCase{
		{
			Name:    TestGetBatch1Name,
			ReqType: "POST",
			PopulateHeaders: func(ctx context.Context, t *testing.T) map[string]string {
				return map[string]string{
					"Content-Type": "application/json",
					"X-Amz-Target": "DynamoDB_20120810.BatchGetItem",
				}
			},
			ResourcePath: func(ctx context.Context, t *testing.T) string { return "/v1/BatchGetIt" },
			PopulateJSON: func(ctx context.Context, t *testing.T) interface{} {
				return TestGetBatch1
			},
			ExpHTTPStatus: http.StatusNotFound,
		},
		{
			Name:    TestGetBatch10Name,
			ReqType: "POST",
			PopulateHeaders: func(ctx context.Context, t *testing.T) map[string]string {
				return map[string]string{
					"Content-Type": "application/json",
					"X-Amz-Target": "DynamoDB_20120810.BatchGetItem",
				}
			},
			ResourcePath: func(ctx context.Context, t *testing.T) string { return "/v1" },
			PopulateJSON: func(ctx context.Context, t *testing.T) interface{} {
				return TestGetBatch10
			},
			ExpHTTPStatus: http.StatusBadRequest,
		},
		createPostTestCase(TestGetBatch2Name, "/v1", "BatchGetItem", TestGetBatch2Output, TestGetBatch2),
		createPostTestCase(TestGetBatch3Name, "/v1", "BatchGetItem", TestGetBatch3Output, TestGetBatch3),
		createPostTestCase(TestGetBatch4Name, "/v1", "BatchGetItem", TestGetBatch4Output, TestGetBatch4),
		createPostTestCase(TestGetBatch5Name, "/v1", "BatchGetItem", TestGetBatch5Output, TestGetBatch5),
		createPostTestCase(TestGetBatch6Name, "/v1", "BatchGetItem", TestGetBatch6Output, TestGetBatch6),
		createPostTestCase(TestGetBatch7Name, "/v1", "BatchGetItem", TestGetBatch7Output, TestGetBatch7),
		createPostTestCase(TestGetBatch8Name, "/v1", "BatchGetItem", TestGetBatch8Output, TestGetBatch8),
		createPostTestCase(TestGetBatch9Name, "/v1", "BatchGetItem", TestGetBatch9Output, TestGetBatch9),
		//	createPostTestCase(TestGetBatchForListName, "/v1", "BatchGetItem", TestGetBatchForListOutput, TestGetBatchForList),
	}
	apitest.RunTests(t, tests)
}

func testQueryAPI(t *testing.T) {
	apitest := apitesting.APITest{
		GetHTTPHandler: func(ctx context.Context, t *testing.T) http.Handler {
			return handlerInitFunc()
		},
	}
	tests := []apitesting.APITestCase{
		{
			Name:    "Wrong URL (404 Error)",
			ReqType: "POST",
			PopulateHeaders: func(ctx context.Context, t *testing.T) map[string]string {
				return map[string]string{
					"Content-Type": "application/json",
					"X-Amz-Target": "DynamoDB_20120810.Query",
				}
			},
			ResourcePath: func(ctx context.Context, t *testing.T) string { return "/v1/Quer" },
			PopulateJSON: func(ctx context.Context, t *testing.T) interface{} {
				return queryTestCase0
			},
			ExpHTTPStatus: http.StatusNotFound,
		},
		{
			Name:    "Wrong Parameter(Bad Request)",
			ReqType: "POST",
			PopulateHeaders: func(ctx context.Context, t *testing.T) map[string]string {
				return map[string]string{
					"Content-Type": "application/json",
					"X-Amz-Target": "DynamoDB_20120810.Query",
				}
			},
			ResourcePath: func(ctx context.Context, t *testing.T) string { return "/v1" },
			PopulateJSON: func(ctx context.Context, t *testing.T) interface{} {
				return queryTestCase0
			},
			ExpHTTPStatus: http.StatusBadRequest,
		},
		{
			Name:    "KeyconditionExpression without ExpressionAttributeValues",
			ReqType: "POST",
			PopulateHeaders: func(ctx context.Context, t *testing.T) map[string]string {
				return map[string]string{
					"Content-Type": "application/json",
					"X-Amz-Target": "DynamoDB_20120810.Query",
				}
			},
			ResourcePath: func(ctx context.Context, t *testing.T) string { return "/v1" },
			PopulateJSON: func(ctx context.Context, t *testing.T) interface{} {
				return queryTestCase5
			},
			ExpHTTPStatus: http.StatusBadRequest,
		},
		{
			Name:    "filter expression but value not present",
			ReqType: "POST",
			PopulateHeaders: func(ctx context.Context, t *testing.T) map[string]string {
				return map[string]string{
					"Content-Type": "application/json",
					"X-Amz-Target": "DynamoDB_20120810.Query",
				}
			},
			ResourcePath: func(ctx context.Context, t *testing.T) string { return "/v1" },
			PopulateJSON: func(ctx context.Context, t *testing.T) interface{} {
				return queryTestCase7
			},
			ExpHTTPStatus: http.StatusBadRequest,
		},
		createPostTestCase("Only table name passed", "/v1", "Query", queryTestCaseOutput1, queryTestCase1),
		createPostTestCase("table & projection Expression", "/v1", "Query", queryTestCaseOutput2, queryTestCase2),
		createPostTestCase("projection expression with ExpressionAttributeNames", "/v1", "Query", queryTestCaseOutput3, queryTestCase3),
		createPostTestCase("KeyconditionExpression ", "/v1", "Query", queryTestCaseOutput4, queryTestCase4),
		createPostTestCase("KeyconditionExpression & filterExperssion", "/v1", "Query", queryTestCaseOutput6, queryTestCase6),
		createPostTestCase("only filter expression", "/v1", "Query", queryTestCaseOutput8, queryTestCase8),
		createPostTestCase("with ScanIndexForward and other attributes", "/v1", "Query", queryTestCaseOutput9, queryTestCase9),
		createPostTestCase("with only ScanIndexForward ", "/v1", "Query", queryTestCaseOutput10, queryTestCase10),
		createPostTestCase("with Limit", "/v1", "Query", queryTestCaseOutput11, queryTestCase11),
		createPostTestCase("with Limit & ScanIndexForward", "/v1", "Query", queryTestCaseOutput12, queryTestCase12),
		createPostTestCase("only count", "/v1", "Query", queryTestCaseOutput13, queryTestCase13),
		createPostTestCase("count with other attributes present", "/v1", "Query", queryTestCaseOutput14, queryTestCase14),
		createPostTestCase("Select with other than count", "/v1", "Query", queryTestCaseOutput15, queryTestCase15),
		createPostTestCase("all attributes", "/v1", "Query", queryTestCaseOutput16, queryTestCase16),
	}
	apitest.RunTests(t, tests)
}

func testScanAPI(t *testing.T) {
	apitest := apitesting.APITest{
		GetHTTPHandler: func(ctx context.Context, t *testing.T) http.Handler {
			return handlerInitFunc()
		},
	}
	tests := []apitesting.APITestCase{
		{
			Name:    ScanTestCase1Name,
			ReqType: "POST",
			PopulateHeaders: func(ctx context.Context, t *testing.T) map[string]string {
				return map[string]string{
					"Content-Type": "application/json",
					"X-Amz-Target": "DynamoDB_20120810.Scan",
				}
			},
			ResourcePath: func(ctx context.Context, t *testing.T) string { return "/v1/Sca" },
			PopulateJSON: func(ctx context.Context, t *testing.T) interface{} {
				return ScanTestCase1
			},
			ExpHTTPStatus: http.StatusNotFound,
		},
		{
			Name:    ScanTestCase8Name,
			ReqType: "POST",
			PopulateHeaders: func(ctx context.Context, t *testing.T) map[string]string {
				return map[string]string{
					"Content-Type": "application/json",
					"X-Amz-Target": "DynamoDB_20120810.Scan",
				}
			},
			ResourcePath: func(ctx context.Context, t *testing.T) string { return "/v1" },
			PopulateJSON: func(ctx context.Context, t *testing.T) interface{} {
				return ScanTestCase8
			},
			ExpHTTPStatus: http.StatusBadRequest,
		},
		{
			Name:    ScanTestCase10Name,
			ReqType: "POST",
			PopulateHeaders: func(ctx context.Context, t *testing.T) map[string]string {
				return map[string]string{
					"Content-Type": "application/json",
					"X-Amz-Target": "DynamoDB_20120810.Scan",
				}
			},
			ResourcePath: func(ctx context.Context, t *testing.T) string { return "/v1" },
			PopulateJSON: func(ctx context.Context, t *testing.T) interface{} {
				return ScanTestCase10
			},
			ExpHTTPStatus: http.StatusBadRequest,
		},
		createPostTestCase(ScanTestCase2Name, "/v1", "Query", ScanTestCase2Output, ScanTestCase2),
		createPostTestCase(ScanTestCase3Name, "/v1", "Query", ScanTestCase3Output, ScanTestCase3),
		createPostTestCase(ScanTestCase4Name, "/v1", "Query", ScanTestCase4Output, ScanTestCase4),
		createPostTestCase(ScanTestCase5Name, "/v1", "Query", ScanTestCase5Output, ScanTestCase5),
		createPostTestCase(ScanTestCase6Name, "/v1", "Query", ScanTestCase6Output, ScanTestCase6),
		createPostTestCase(ScanTestCase7Name, "/v1", "Query", ScanTestCase7Output, ScanTestCase7),
		createPostTestCase(ScanTestCase9Name, "/v1", "Query", ScanTestCase9Output, ScanTestCase9),
		createPostTestCase(ScanTestCase11Name, "/v1", "Query", ScanTestCase11Output, ScanTestCase11),
		createPostTestCase(ScanTestCase12Name, "/v1", "Query", ScanTestCase12Output, ScanTestCase12),
		createPostTestCase(ScanTestCase13Name, "/v1", "Query", ScanTestCase13Output, ScanTestCase13),
		createPostTestCase(ScanTestCaseListName, "/v1", "Query", ScanTestCaseListOutput, ScanTestCaseList),
	}
	apitest.RunTests(t, tests)
}

func testUpdateItemAPI(t *testing.T) {
	apitest := apitesting.APITest{
		GetHTTPHandler: func(ctx context.Context, t *testing.T) http.Handler {
			return handlerInitFunc()
		},
	}
	tests := []apitesting.APITestCase{
		createStatusCheckPostTestCase(UpdateItemTestCase1Name, "/v1", "UpdateItem", http.StatusOK, UpdateItemTestCase1),
		createStatusCheckPostTestCase(UpdateItemTestCase4Name, "/v1", "UpdateItem", http.StatusOK, UpdateItemTestCase4),
		createStatusCheckPostTestCase(UpdateItemTestCase6Name, "/v1", "UpdateItem", http.StatusOK, UpdateItemTestCase6),
		createStatusCheckPostTestCase(UpdateItemTestCase5Name, "/v1", "UpdateItem", http.StatusBadRequest, UpdateItemTestCase5),
		createStatusCheckPostTestCase(UpdateItemTestCase8Name, "/v1", "UpdateItem", http.StatusBadRequest, UpdateItemTestCase8),
		createStatusCheckPostTestCase(UpdateItemTestCase9Name, "/v1", "UpdateItem", http.StatusBadRequest, UpdateItemTestCase9),
		createStatusCheckPostTestCase(UpdateItemTestCase10Name, "/v1", "UpdateItem", http.StatusBadRequest, UpdateItemTestCase10),
		createPostTestCase(UpdateItemTestCase2Name, "/v1", "UpdateItem", UpdateItemTestCase2Output, UpdateItemTestCase2),
		createPostTestCase(UpdateItemTestCase3Name, "/v1", "UpdateItem", UpdateItemTestCase3Output, UpdateItemTestCase3),
		createPostTestCase(UpdateItemTestCase7Name, "/v1", "UpdateItem", UpdateItemTestCase7Output, UpdateItemTestCase7),
		createPostTestCase(UpdateItemTestForListName, "/v1", "UpdateItem", UpdateItemTestForListOutput, UpdateItemTestForList),
	}
	apitest.RunTests(t, tests)
}

func testPutItemAPI(t *testing.T) {
	apitest := apitesting.APITest{
		// APIEndpointURL: apiURL + "/" + version,
		GetHTTPHandler: func(ctx context.Context, t *testing.T) http.Handler {
			return handlerInitFunc()
		},
	}

	fmt.Println(PutItemTestCase2)
	tests := []apitesting.APITestCase{
		createStatusCheckPostTestCase(PutItemTestCase1Name, "/v1", "PutItem", http.StatusBadRequest, PutItemTestCase1),
		createStatusCheckPostTestCase(PutItemTestCase5Name, "/v1", "PutItem", http.StatusBadRequest, PutItemTestCase5),
		createStatusCheckPostTestCase(PutItemTestCase6Name, "/v1", "PutItem", http.StatusBadRequest, PutItemTestCase6),
		createStatusCheckPostTestCase(PutItemTestCase7Name, "/v1", "PutItem", http.StatusBadRequest, PutItemTestCase7),
		createStatusCheckPostTestCase(PutItemTestCase8Name, "/v1", "PutItem", http.StatusBadRequest, PutItemTestCase8),
		createPostTestCase(PutItemTestCase2Name, "/v1", "PutItem", PutItemTestCase2Output, PutItemTestCase2),
		createPostTestCase(PutItemTestCase3Name, "/v1", "PutItem", PutItemTestCase3Output, PutItemTestCase3),
		createPostTestCase(PutItemTestCase4Name, "/v1", "PutItem", PutItemTestCase4Output, PutItemTestCase4),
		createStatusCheckPostTestCase(PutItemTestCase9Name, "/v1", "PutItem", http.StatusOK, PutItemTestCase9),
		createPostTestCase(PutItemTestForListName, "/v1", "PutItem", PutItemTestForListOutput, PutItemTestForList),
	}
	apitest.RunTests(t, tests)
}

func testDeleteItemAPI(t *testing.T) {
	apitest := apitesting.APITest{
		// APIEndpointURL: apiURL + "/" + version,
		GetHTTPHandler: func(ctx context.Context, t *testing.T) http.Handler {
			return handlerInitFunc()
		},
	}
	tests := []apitesting.APITestCase{
		createStatusCheckPostTestCase(DeleteItemTestCase1Name, "/v1", "DeleteItem", http.StatusBadRequest, DeleteItemTestCase1),
		createStatusCheckPostTestCase(DeleteItemTestCase6Name, "/v1", "DeleteItem", http.StatusBadRequest, DeleteItemTestCase6),
		createStatusCheckPostTestCase(DeleteItemTestCase7Name, "/v1", "DeleteItem", http.StatusBadRequest, DeleteItemTestCase7),
		createStatusCheckPostTestCase(DeleteItemTestCase8Name, "/v1", "DeleteItem", http.StatusBadRequest, DeleteItemTestCase8),
		createPostTestCase(DeleteItemTestCase2Name, "/v1", "DeleteItem", DeleteItemTestCase2Output, DeleteItemTestCase2),
		createStatusCheckPostTestCase(DeleteItemTestCase3Name, "/v1", "DeleteItem", http.StatusOK, DeleteItemTestCase3),
		createPostTestCase(DeleteItemTestCase4Name, "/v1", "DeleteItem", DeleteItemTestCase4Output, DeleteItemTestCase4),
		createPostTestCase(DeleteItemTestCase5Name, "/v1", "DeleteItem", DeleteItemTestCase5Output, DeleteItemTestCase5),
		createPostTestCase(DeleteItemTestCaseListName, "/v1", "DeleteItem", DeleteItemTestCaseListOutput, DeleteItemTestCaseList),
	}
	apitest.RunTests(t, tests)
}

func testBatchWriteItemAPI(t *testing.T) {
	apitest := apitesting.APITest{
		GetHTTPHandler: func(ctx context.Context, t *testing.T) http.Handler {
			return handlerInitFunc()
		},
	}
	tests := []apitesting.APITestCase{
		createStatusCheckPostTestCase(BatchWriteItemTestCase1Name, "/v1", "BatchWriteItem", http.StatusOK, BatchWriteItemTestCase1),
		createStatusCheckPostTestCase(BatchWriteItemTestCase2Name, "/v1", "BatchWriteItem", http.StatusOK, BatchWriteItemTestCase2),
		createStatusCheckPostTestCase(BatchWriteItemTestCase3Name, "/v1", "BatchWriteItem", http.StatusOK, BatchWriteItemTestCase3),
		createStatusCheckPostTestCase(BatchWriteItemTestCase4Name, "/v1", "BatchWriteItem", http.StatusOK, BatchWriteItemTestCase4),
		createStatusCheckPostTestCase(BatchWriteItemTestCase5Name, "/v1", "BatchWriteItem", http.StatusOK, BatchWriteItemTestCase5),
		createStatusCheckPostTestCase(BatchWriteItemTestCase6Name, "/v1", "BatchWriteItem", http.StatusOK, BatchWriteItemTestCase6),
		createStatusCheckPostTestCase(BatchWriteItemTestCase7Name, "/v1", "BatchWriteItem", http.StatusOK, BatchWriteItemTestCase7),
		createStatusCheckPostTestCase(BatchWriteItemTestCase8Name, "/v1", "BatchWriteItem", http.StatusOK, BatchWriteItemTestCase8),
		createStatusCheckPostTestCase(BatchWriteItemTestCase9Name, "/v1", "BatchWriteItem", http.StatusBadRequest, BatchWriteItemTestCase9),
		createStatusCheckPostTestCase(BatchWriteItemTestCase10Name, "/v1", "BatchWriteItem", http.StatusBadRequest, BatchWriteItemTestCase10),
		createStatusCheckPostTestCase(BatchWriteItemTestCaseListName, "/v1", "BatchWriteItem", http.StatusOK, BatchWriteItemTestCaseList),
	}
	apitest.RunTests(t, tests)
}

func TestApi(t *testing.T) {
	if testing.Short() {
		t.Skip("skipping integration tests in short mode")
	}

	config, err := LoadConfig("../config.yaml")
	if err != nil {
		log.Fatalf("Error loading configuration: %v", err)
	}
	// Build the Spanner database name
	databaseName = fmt.Sprintf(
		"projects/%s/instances/%s/databases/%s",
		config.Spanner.ProjectID, config.Spanner.InstanceID, config.Spanner.DatabaseName,
	)

	// this is done to maintain the order of the test cases
	var testNames = []string{
		"GetItemAPI",
		"GetBatchAPI",
		"QueryAPI",
		"ScanAPI",
		"UpdateItemAPI",
		"PutItemAPI",
		"DeleteItemAPI",
		"BatchWriteItemAPI",
	}

	var tests = map[string]func(t *testing.T){
		"GetItemAPI":        testGetItemAPI,
		"GetBatchAPI":       testGetBatchAPI,
		"QueryAPI":          testQueryAPI,
		"ScanAPI":           testScanAPI,
		"UpdateItemAPI":     testUpdateItemAPI,
		"PutItemAPI":        testPutItemAPI,
		"DeleteItemAPI":     testDeleteItemAPI,
		"BatchWriteItemAPI": testBatchWriteItemAPI,
	}

	// run the tests
	for _, testName := range testNames {
		t.Run(testName, tests[testName])
	}
}<|MERGE_RESOLUTION|>--- conflicted
+++ resolved
@@ -84,8 +84,7 @@
 		},
 		ProjectionExpression: "#emp, address",
 	}
-<<<<<<< HEAD
-	getItemTest5Output = `{"Item":{"address":{"S":"Ney York"}}}`
+	getItemTest5Output = `{"Item":{"address":{"S":"New York"}}}`
 	getItemTestForList = models.GetItemMeta{
 		TableName: "test_table",
 		Key: map[string]*dynamodb.AttributeValue{
@@ -93,9 +92,6 @@
 		},
 	}
 	getItemTestForListOutput = `{"Item":{"category":{"S":"category"},"id":{"S":"testing"},"list_type":{"L":[{"S":"John Doe"},{"S":"62536"},{"BOOL":true}]},"rank_list":{"S":"rank_list"},"updated_at":{"S":"2024-12-04T11:02:02Z"}}}`
-=======
-	getItemTest5Output = `{"Item":{"address":{"S":"New York"}}}`
->>>>>>> a2d960a3
 )
 
 // params for TestGetBatchAPI
@@ -634,7 +630,7 @@
 	}
 
 	UpdateItemTestCase2Name = "2: Update Expression with ExpressionAttributeValues"
-	UpdateItemTestCase2 = models.UpdateAttr{
+	UpdateItemTestCase2     = models.UpdateAttr{
 		TableName: "employee",
 		Key: map[string]*dynamodb.AttributeValue{
 			"emp_id": {N: aws.String("1")},
@@ -648,11 +644,11 @@
 			":salaries": {NS: aws.StringSlice([]string{
 				"1000.5", "2000.75", "1000.5", "2000.75",
 			})},
-			"profile_pics":  {BS: [][]byte{[]byte("SomeBytesData1"), []byte("SomeBytesData2"), []byte("SomeBytesData1"), []byte("SomeBytesData2")}},
+			"profile_pics": {BS: [][]byte{[]byte("SomeBytesData1"), []byte("SomeBytesData2"), []byte("SomeBytesData1"), []byte("SomeBytesData2")}},
 		},
 		ReturnValues: "ALL_NEW",
 	}
-	
+
 	UpdateItemTestCase2Output = `{"Attributes":{"address":{"S":"Shamli"},"age":{"N":"10"},"emp_id":{"N":"1"},"first_name":{"S":"Marc"},"last_name":{"S":"Richards"},"phone_numbers":{"SS":["+1111111111","+1222222222"]},"profile_pics":{"BS":["U29tZUJ5dGVzRGF0YTE=","U29tZUJ5dGVzRGF0YTI="]},"salaries":{"NS":["1000.5","2000.75"]}}}`
 
 	UpdateItemTestCase3Name = "3: UpdateExpression, ExpressionAttributeValues with ExpressionAttributeNames"
@@ -800,16 +796,16 @@
 	PutItemTestCase2     = models.Meta{
 		TableName: "employee",
 		Item: map[string]*dynamodb.AttributeValue{
-			"emp_id":       {N: aws.String("1")},
-			"age":          {N: aws.String("11")},
+			"emp_id":        {N: aws.String("1")},
+			"age":           {N: aws.String("11")},
 			"phone_numbers": {SS: aws.StringSlice([]string{"+1111111111", "+1222222222", "+1111111111"})},
 			"profile_pics":  {BS: [][]byte{[]byte("SomeBytesData1"), []byte("SomeBytesData2"), []byte("SomeBytesData1")}},
 			"salaries":      {NS: aws.StringSlice([]string{"1000.5", "2000.75", "1000.5"})},
 		},
 	}
-	
+
 	PutItemTestCase2Output = `{"Attributes":{"address":{"S":"Shamli"},"age":{"N":"10"},"emp_id":{"N":"1"},"first_name":{"S":"Marc"},"last_name":{"S":"Richards"},"phone_numbers":{"SS":["+1111111111","+1222222222"]},"profile_pics":{"BS":["U29tZUJ5dGVzRGF0YTE=","U29tZUJ5dGVzRGF0YTI="]},"salaries":{"NS":["1000.5","2000.75"]}}}`
-	
+
 	PutItemTestCase3Name = "3: ConditionExpression with ExpressionAttributeValues & ExpressionAttributeNames"
 	PutItemTestCase3     = models.Meta{
 		TableName: "employee",
@@ -1040,17 +1036,17 @@
 	}
 
 	BatchWriteItemTestCase2Name = "2: Batch Put Request for one table"
-	BatchWriteItemTestCase2 = models.BatchWriteItem{
+	BatchWriteItemTestCase2     = models.BatchWriteItem{
 		RequestItems: map[string][]models.BatchWriteSubItems{
 			"employee": {
 				{
 					PutReq: models.BatchPutItem{
 						Item: map[string]*dynamodb.AttributeValue{
-							"emp_id":       {N: aws.String("6")},
-							"age":          {N: aws.String("60")},
-							"address":      {S: aws.String("London")},
-							"first_name":   {S: aws.String("David")},
-							"last_name":    {S: aws.String("Root")},
+							"emp_id":        {N: aws.String("6")},
+							"age":           {N: aws.String("60")},
+							"address":       {S: aws.String("London")},
+							"first_name":    {S: aws.String("David")},
+							"last_name":     {S: aws.String("Root")},
 							"phone_numbers": {SS: []*string{aws.String("+1777777777"), aws.String("+1888888888")}},
 							"profile_pics":  {BS: [][]byte{[]byte("U29tZUJ5dGVzRGF0YTc="), []byte("U29tZUJ5dGVzRGF0YTg=")}},
 							"salaries":      {NS: []*string{aws.String("9000.50"), aws.String("10000.75")}},
@@ -1060,11 +1056,11 @@
 				{
 					PutReq: models.BatchPutItem{
 						Item: map[string]*dynamodb.AttributeValue{
-							"emp_id":       {N: aws.String("7")},
-							"age":          {N: aws.String("70")},
-							"address":      {S: aws.String("Paris")},
-							"first_name":   {S: aws.String("Marc")},
-							"last_name":    {S: aws.String("Ponting")},
+							"emp_id":        {N: aws.String("7")},
+							"age":           {N: aws.String("70")},
+							"address":       {S: aws.String("Paris")},
+							"first_name":    {S: aws.String("Marc")},
+							"last_name":     {S: aws.String("Ponting")},
 							"phone_numbers": {SS: []*string{aws.String("+1999999999"), aws.String("+2111111111")}},
 							"profile_pics":  {BS: [][]byte{[]byte("U29tZUJ5dGVzRGF0YTk="), []byte("U29tZUJ5dGVzRGF0YTEw=")}},
 							"salaries":      {NS: []*string{aws.String("11000"), aws.String("12000.25")}},
@@ -1073,7 +1069,7 @@
 				},
 			},
 		},
-	}	
+	}
 
 	BatchWriteItemTestCase3Name = "3: Batch Delete Request for one Table"
 	BatchWriteItemTestCase3     = models.BatchWriteItem{
