--- conflicted
+++ resolved
@@ -36,29 +36,23 @@
 )
 
 type Storage interface {
-<<<<<<< HEAD
 	GetSpannerClient() (*spanner.Client, error)
+	SpannerTransactGetItems(ctx context.Context, tableProjectionCols map[string][]string, pValues map[string]interface{}, sValues map[string]interface{}) ([]map[string]interface{}, error)
 	SpannerTransactWritePut(ctx context.Context, table string, m map[string]interface{}, eval *models.Eval, expr *models.UpdateExpressionCondition, txn *spanner.ReadWriteTransaction) (map[string]interface{}, *spanner.Mutation, error)
-	SpannerGet(ctx context.Context, tableName string, pKeys, sKeys interface{}, projectionCols []string) (map[string]interface{}, error)
+	SpannerGet(ctx context.Context, tableName string, pKeys, sKeys interface{}, projectionCols []string) (map[string]interface{}, map[string]interface{}, error)
 	TransactWriteSpannerDel(ctx context.Context, table string, m map[string]interface{}, eval *models.Eval, expr *models.UpdateExpressionCondition, txn *spanner.ReadWriteTransaction) (*spanner.Mutation, error)
 	TransactWriteSpannerAdd(ctx context.Context, table string, n map[string]interface{}, eval *models.Eval, expr *models.UpdateExpressionCondition, txn *spanner.ReadWriteTransaction) (map[string]interface{}, *spanner.Mutation, error)
 	TransactWriteSpannerRemove(ctx context.Context, table string, m map[string]interface{}, eval *models.Eval, expr *models.UpdateExpressionCondition, colsToRemove []string, txn *spanner.ReadWriteTransaction) (*spanner.Mutation, error)
 }
 type Service interface {
 	MayIReadOrWrite(tableName string, isWrite bool, user string) bool
+	TransactGetItem(ctx context.Context, tableProjectionCols map[string][]string, pValues map[string]interface{}, sValues map[string]interface{}) ([]map[string]interface{}, error)
+	TransactGetProjectionCols(ctx context.Context, transactGetMeta models.GetItemRequest) ([]string, []interface{}, []interface{}, error)
 	TransactWritePut(ctx context.Context, tableName string, putObj map[string]interface{}, expr *models.UpdateExpressionCondition, conditionExp string, expressionAttr, oldRes map[string]interface{}, txn *spanner.ReadWriteTransaction) (map[string]interface{}, *spanner.Mutation, error)
 	TransactWriteDel(ctx context.Context, tableName string, attrMap map[string]interface{}, condExpression string, expressionAttr map[string]interface{}, expr *models.UpdateExpressionCondition, txn *spanner.ReadWriteTransaction) (map[string]interface{}, *spanner.Mutation, error)
 	TransactWriteAdd(ctx context.Context, tableName string, attrMap map[string]interface{}, condExpression string, m, expressionAttr map[string]interface{}, expr *models.UpdateExpressionCondition, oldRes map[string]interface{}, txn *spanner.ReadWriteTransaction) (map[string]interface{}, *spanner.Mutation, error)
 	TransactWriteRemove(ctx context.Context, tableName string, updateAttr models.UpdateAttr, actionValue string, expr *models.UpdateExpressionCondition, oldRes map[string]interface{}, txn *spanner.ReadWriteTransaction) (map[string]interface{}, *spanner.Mutation, error)
-	GetWithProjection(ctx context.Context, tableName string, primaryKeyMap map[string]interface{}, projectionExpression string, expressionAttributeNames map[string]string) (map[string]interface{}, error)
-=======
-	SpannerTransactGetItems(ctx context.Context, tableProjectionCols map[string][]string, pValues map[string]interface{}, sValues map[string]interface{}) ([]map[string]interface{}, error)
-}
-type Service interface {
-	TransactGetItem(ctx context.Context, tableProjectionCols map[string][]string, pValues map[string]interface{}, sValues map[string]interface{}) ([]map[string]interface{}, error)
-	TransactGetProjectionCols(ctx context.Context, transactGetMeta models.GetItemRequest) ([]string, []interface{}, []interface{}, error)
-	MayIReadOrWrite(tableName string, isWrite bool, user string) bool
->>>>>>> 9c5d562a
+	GetWithProjection(ctx context.Context, tableName string, primaryKeyMap map[string]interface{}, projectionExpression string, expressionAttributeNames map[string]string) (map[string]interface{}, map[string]interface{}, error)
 }
 
 type spannerService struct {
@@ -66,19 +60,12 @@
 	st            Storage
 }
 
-<<<<<<< HEAD
-var service Service // Service interface variable
-
-var once sync.Once
-
-=======
 var (
 	service Service
 	once    sync.Once
 )
 
 // SetServiceInstance sets the service instance (for dependency injection)
->>>>>>> 9c5d562a
 func SetServiceInstance(s Service) {
 	service = s
 }
@@ -88,11 +75,7 @@
 		storageInstance := storage.GetStorageInstance()
 		spannerClient, err := storageInstance.GetSpannerClient()
 		if err != nil {
-<<<<<<< HEAD
 			logger.LogError("Failed to initialize Spanner client: %v", err)
-=======
-			//logger.LogErrorf("Failed to initialize Spanner client: %v", err)
->>>>>>> 9c5d562a
 			panic(err)
 		}
 
@@ -109,8 +92,6 @@
 	return true
 }
 
-<<<<<<< HEAD
-=======
 const (
 	regexPattern = `^[a-zA-Z_][a-zA-Z0-9_.]*(\.[a-zA-Z_][a-zA-Z0-9_.]*)+\s*=\s*@\w+$`
 )
@@ -119,7 +100,6 @@
 	re = regexp.MustCompile(regexPattern)
 )
 
->>>>>>> 9c5d562a
 // getSpannerProjections makes a projection array of columns
 func getSpannerProjections(projectionExpression, table string, expressionAttributeNames map[string]string) []string {
 	if projectionExpression == "" {
@@ -291,11 +271,7 @@
 }
 
 // GetWithProjection get table data with projection
-<<<<<<< HEAD
-func (s *spannerService) GetWithProjection(ctx context.Context, tableName string, primaryKeyMap map[string]interface{}, projectionExpression string, expressionAttributeNames map[string]string) (map[string]interface{}, error) {
-=======
-func GetWithProjection(ctx context.Context, tableName string, primaryKeyMap map[string]interface{}, projectionExpression string, expressionAttributeNames map[string]string) (map[string]interface{}, map[string]interface{}, error) {
->>>>>>> 9c5d562a
+func (s *spannerService) GetWithProjection(ctx context.Context, tableName string, primaryKeyMap map[string]interface{}, projectionExpression string, expressionAttributeNames map[string]string) (map[string]interface{}, map[string]interface{}, error) {
 	if primaryKeyMap == nil {
 		return nil, nil, errors.New("ValidationException")
 	}
@@ -703,7 +679,40 @@
 	return updateResp, nil
 }
 
-<<<<<<< HEAD
+// TransactGetProjectionCols gets the projection columns from the TransactGet request
+func (s *spannerService) TransactGetProjectionCols(ctx context.Context, getRequest models.GetItemRequest) ([]string, []interface{}, []interface{}, error) {
+	// Get the table configuration
+	tableConf, err := config.GetTableConf(getRequest.TableName)
+	if err != nil {
+		return nil, nil, nil, err
+	}
+
+	// Get the projection columns
+	projectionCols := getSpannerProjections(getRequest.ProjectionExpression, tableConf.ActualTable, getRequest.ExpressionAttributeNames)
+
+	// Get the partition and sort keys
+	var pValues []interface{}
+	var sValues []interface{}
+	for i := 0; i < len(getRequest.KeyArray); i++ {
+		pValue := getRequest.KeyArray[i][tableConf.PartitionKey]
+		if tableConf.SortKey != "" {
+			sValue := getRequest.KeyArray[i][tableConf.SortKey]
+			sValues = append(sValues, sValue)
+		}
+		pValues = append(pValues, pValue)
+	}
+
+	// Return the projection columns and the keys
+	return projectionCols, pValues, sValues, nil
+}
+
+func (s *spannerService) TransactGetItem(ctx context.Context, tableProjectionCols map[string][]string, pValues map[string]interface{}, sValues map[string]interface{}) ([]map[string]interface{}, error) {
+	// Call the SpannerTransactGetItems method on the Storage interface
+	// This method fetches data from Spanner based on the provided table projection columns,
+	// partition key values, and sort key values.
+	return s.st.SpannerTransactGetItems(ctx, tableProjectionCols, pValues, sValues)
+}
+
 // TransactWritePut manages a transactional put operation in Spanner, ensuring old data is fetched and conditions are evaluated.
 func (s *spannerService) TransactWritePut(ctx context.Context, tableName string, putObj map[string]interface{}, expr *models.UpdateExpressionCondition, conditionExp string, expressionAttr, oldRes map[string]interface{}, txn *spanner.ReadWriteTransaction) (map[string]interface{}, *spanner.Mutation, error) {
 	// Fetch the table configuration to retrieve partition and sort keys
@@ -770,7 +779,7 @@
 	// Retrieve the previous response before the delete operation
 	sKey := tableConf.SortKey
 	pKey := tableConf.PartitionKey
-	res, err := s.st.SpannerGet(ctx, tableName, attrMap[pKey], attrMap[sKey], nil)
+	res, _, err := s.st.SpannerGet(ctx, tableName, attrMap[pKey], attrMap[sKey], nil)
 	if err != nil {
 		return nil, nil, err
 	}
@@ -876,38 +885,4 @@
 	// Call the storage instance to delete the item
 	mut, err := storage.GetStorageInstance().TransactWriteSpannerDelete(ctx, tableName, primaryKeyMap, e, expr, txn)
 	return mut, err
-=======
-// TransactGetProjectionCols gets the projection columns from the TransactGet request
-func (s *spannerService) TransactGetProjectionCols(ctx context.Context, getRequest models.GetItemRequest) ([]string, []interface{}, []interface{}, error) {
-	// Get the table configuration
-	tableConf, err := config.GetTableConf(getRequest.TableName)
-	if err != nil {
-		return nil, nil, nil, err
-	}
-
-	// Get the projection columns
-	projectionCols := getSpannerProjections(getRequest.ProjectionExpression, tableConf.ActualTable, getRequest.ExpressionAttributeNames)
-
-	// Get the partition and sort keys
-	var pValues []interface{}
-	var sValues []interface{}
-	for i := 0; i < len(getRequest.KeyArray); i++ {
-		pValue := getRequest.KeyArray[i][tableConf.PartitionKey]
-		if tableConf.SortKey != "" {
-			sValue := getRequest.KeyArray[i][tableConf.SortKey]
-			sValues = append(sValues, sValue)
-		}
-		pValues = append(pValues, pValue)
-	}
-
-	// Return the projection columns and the keys
-	return projectionCols, pValues, sValues, nil
-}
-
-func (s *spannerService) TransactGetItem(ctx context.Context, tableProjectionCols map[string][]string, pValues map[string]interface{}, sValues map[string]interface{}) ([]map[string]interface{}, error) {
-	// Call the SpannerTransactGetItems method on the Storage interface
-	// This method fetches data from Spanner based on the provided table projection columns,
-	// partition key values, and sort key values.
-	return s.st.SpannerTransactGetItems(ctx, tableProjectionCols, pValues, sValues)
->>>>>>> 9c5d562a
 }