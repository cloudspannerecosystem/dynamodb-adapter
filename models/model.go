--- conflicted
+++ resolved
@@ -467,12 +467,12 @@
 	TableName interface{}            `json:"TableName"`
 	Item      map[string]interface{} `json:"Item"`
 }
-<<<<<<< HEAD
 
 type TransactWriteItemsResponse struct {
 	ConsumedCapacity      ConsumedCapacity                 `json:"ConsumedCapacity,omitempty"`      // Added for consistency
 	ItemCollectionMetrics map[string]ItemCollectionMetrics `json:"ItemCollectionMetrics,omitempty"` // Added for consistency
-=======
+}
+
 type ExecuteStatement struct {
 	Limit        int64                      `json:"Limit"`
 	NextToken    int64                      `json:"NextToken"`
@@ -487,5 +487,4 @@
 	PartiQl      string
 	Params       map[string]interface{}
 	SQLStatement spanner.Statement
->>>>>>> edba8253
 }